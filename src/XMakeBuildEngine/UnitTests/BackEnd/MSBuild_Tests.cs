--- conflicted
+++ resolved
@@ -2,10 +2,6 @@
 // Licensed under the MIT license. See LICENSE file in the project root for full license information.
 
 using System;
-<<<<<<< HEAD
-=======
-using System.IO;
->>>>>>> 3526b269
 using System.Collections.Generic;
 using System.IO;
 
@@ -14,11 +10,7 @@
 using Microsoft.Build.Framework;
 using Microsoft.Build.Shared;
 using Microsoft.Build.Utilities;
-<<<<<<< HEAD
-
-=======
-using Microsoft.Build.Shared;
->>>>>>> 3526b269
+
 using Xunit;
 
 namespace Microsoft.Build.UnitTests

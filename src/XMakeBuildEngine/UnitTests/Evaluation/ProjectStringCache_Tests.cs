﻿// Copyright (c) Microsoft. All rights reserved.
// Licensed under the MIT license. See LICENSE file in the project root for full license information.
//-----------------------------------------------------------------------
// </copyright>
// <summary>Tests for ProjectStringCache</summary>
//-----------------------------------------------------------------------

using System.IO;
using System.Text;
using System.Xml;
using Microsoft.Build.Construction;
using Microsoft.Build.Evaluation;
<<<<<<< HEAD
using NUnit.Framework;
=======
>>>>>>> 3f8a403e
using Microsoft.Build.Shared;
using Xunit;

namespace Microsoft.Build.UnitTests.OM.Evaluation
{
    /// <summary>
    /// Tests for ProjectStringCache
    /// </summary>
<<<<<<< HEAD
    [TestFixture]
=======
>>>>>>> 3f8a403e
    public class ProjectStringCache_Tests
    {
        /// <summary>
        /// Test that loading two instances of the same xml file uses the same strings
        /// to store read values.
        /// </summary>
<<<<<<< HEAD
        [Test]
=======
        [Fact]
>>>>>>> 3f8a403e
        public void ContentIsSameAcrossInstances()
        {
            string content = ObjectModelHelpers.CleanupFileContents(@"
                    <Project xmlns='msbuildnamespace' ToolsVersion='msbuilddefaulttoolsversion'>
                        <ItemGroup>
                           Item group content
                        </ItemGroup>
                    </Project>
                    ");

            string path = FileUtilities.GetTemporaryFile();

            try
            {
                File.WriteAllText(path, content);

                ProjectStringCache cache = new ProjectStringCache();
                XmlDocumentWithLocation document1 = new XmlDocumentWithLocation();
                document1.StringCache = cache;
                document1.Load(path);

                XmlDocumentWithLocation document2 = new XmlDocumentWithLocation();
                document2.StringCache = cache;
                document2.Load(path);

                XmlNodeList nodes1 = document1.GetElementsByTagName("ItemGroup");
                XmlNodeList nodes2 = document2.GetElementsByTagName("ItemGroup");

                Assert.Equal(1, nodes1.Count);
                Assert.Equal(1, nodes2.Count);

                XmlNode node1 = nodes1[0].FirstChild;
                XmlNode node2 = nodes2[0].FirstChild;

                Assert.NotNull(node1);
                Assert.NotNull(node2);
                Assert.NotSame(node1, node2);
                Assert.Same(node1.Value, node2.Value);
            }
            finally
            {
                File.Delete(path);
            }
        }

        /// <summary>
        /// Test that modifying one instance of a file does not affect the other file.
        /// </summary>
<<<<<<< HEAD
        [Test]
=======
        [Fact]
>>>>>>> 3f8a403e
        public void ContentCanBeModified()
        {
            string content = ObjectModelHelpers.CleanupFileContents(@"
                    <Project xmlns='msbuildnamespace' ToolsVersion='msbuilddefaulttoolsversion'>
                        <ItemGroup attr1='attr1value'>
                           Item group content
                        </ItemGroup>
                    </Project>
                    ");

            string path = FileUtilities.GetTemporaryFile();

            try
            {
                File.WriteAllText(path, content);
                ProjectStringCache cache = new ProjectStringCache();
                XmlDocumentWithLocation document1 = new XmlDocumentWithLocation();
                document1.StringCache = cache;
                document1.Load(path);

                XmlDocumentWithLocation document2 = new XmlDocumentWithLocation();
                document2.StringCache = cache;
                document2.Load(path);

                string outerXml1 = document1.OuterXml;
                string outerXml2 = document2.OuterXml;
                Assert.Equal(outerXml1, outerXml2);

                XmlNodeList nodes1 = document1.GetElementsByTagName("ItemGroup");
                XmlNodeList nodes2 = document2.GetElementsByTagName("ItemGroup");

                Assert.Equal(1, nodes1.Count);
                Assert.Equal(1, nodes2.Count);

                XmlNode node1 = nodes1[0];
                XmlNode node2 = nodes2[0];
                Assert.NotNull(node1);
                Assert.NotNull(node2);
                Assert.NotSame(node1, node2);
                Assert.Equal(1, node1.Attributes.Count);
                Assert.Equal(1, node2.Attributes.Count);
                Assert.Same(node1.Attributes[0].Value, node2.Attributes[0].Value);

                node2.Attributes[0].Value = "attr1value";
                Assert.Equal(node1.Attributes[0].Value, node2.Attributes[0].Value);
                Assert.NotSame(node1.Attributes[0].Value, node2.Attributes[0].Value);

                node1 = nodes1[0].FirstChild;
                node2 = nodes2[0].FirstChild;
                Assert.NotSame(node1, node2);
                Assert.Same(node1.Value, node2.Value);

                XmlText newText = document2.CreateTextNode("New Value");
                XmlNode parent = node2.ParentNode;
                parent.ReplaceChild(newText, node2);

                Assert.NotEqual(outerXml1, document2.OuterXml);
            }
            finally
            {
                File.Delete(path);
            }
        }

        /// <summary>
        /// Test that unloading a project file makes its string entries disappear from
        /// the string cache.
        /// </summary>
<<<<<<< HEAD
        [Test]
=======
        [Fact]
>>>>>>> 3f8a403e
        public void RemovingFilesRemovesEntries()
        {
            string content = ObjectModelHelpers.CleanupFileContents(@"
                    <Project xmlns='msbuildnamespace' ToolsVersion='msbuilddefaulttoolsversion'>
                        <ItemGroup>Content</ItemGroup>
                    </Project>
                    ");

            string path = FileUtilities.GetTemporaryFile();

            try
            {
                File.WriteAllText(path, content);

                ProjectStringCache cache = new ProjectStringCache();
                ProjectCollection collection = new ProjectCollection();
                int entryCount;

                ProjectRootElement pre1 = ProjectRootElement.Create(collection);
                pre1.XmlDocument.StringCache = cache;
                pre1.FullPath = path;
                pre1.XmlDocument.Load(path);
                entryCount = cache.Count;
                Assert.True(entryCount > 0);

                ProjectRootElement pre2 = ProjectRootElement.Create(collection);
                pre2.XmlDocument.StringCache = cache;
                pre2.FullPath = path;
                pre2.XmlDocument.Load(path);

                // Entry count should not have changed
                Assert.Equal(entryCount, cache.Count);

                string itemGroupContent = cache.Get("Content");
                Assert.NotNull(itemGroupContent);

                XmlNodeList nodes1 = pre1.XmlDocument.GetElementsByTagName("ItemGroup");
                XmlNodeList nodes2 = pre2.XmlDocument.GetElementsByTagName("ItemGroup");

                Assert.Equal(1, nodes1.Count);
                Assert.Equal(1, nodes2.Count);

                XmlNode node1 = nodes1[0];
                XmlNode node2 = nodes2[0];
                Assert.NotNull(node1);
                Assert.NotNull(node2);
                Assert.NotSame(node1, node2);
                Assert.Same(node1.Value, node2.Value);

                // Now remove one document
                collection.UnloadProject(pre1);

                // We should still be able to get Content
                itemGroupContent = cache.Get("Content");
                Assert.NotNull(itemGroupContent);

                // Now remove the second document
                collection.UnloadProject(pre2);

                // Now we should not be able to get Content
                itemGroupContent = cache.Get("Content");
                Assert.Null(itemGroupContent);

                // And there should be no entries
                Assert.Equal(0, cache.Count);
            }
            finally
            {
                File.Delete(path);
            }
        }

        /// <summary>
        /// Adding a string equivalent to an existing instance and under the same document should
        /// return the existing instance.
        /// </summary>
<<<<<<< HEAD
        [Test]
=======
        [Fact]
>>>>>>> 3f8a403e
        public void AddReturnsSameInstanceForSameDocument()
        {
            ProjectStringCache cache = new ProjectStringCache();

            XmlDocument document = new XmlDocument();

            string stringToAdd = "Test1";
            string return1 = cache.Add(stringToAdd, document);

            // Content of string should be the same.
            Assert.Equal(1, cache.Count);
            Assert.Equal(stringToAdd, return1);

            // Build a new string guaranteed not to be optimized by the compiler into the same instance.
            StringBuilder builder = new StringBuilder();
            builder.Append("Test");
            builder.Append("1");

            string return2 = cache.Add(builder.ToString(), document);

            // Content of string should be the same.            
            Assert.Equal(builder.ToString(), return2);

            // Returned references should be the same
            Assert.Same(return1, return2);

            // Should not have added any new string instances to the cache.
            Assert.Equal(1, cache.Count);
        }

        /// <summary>
        /// Adding a string equivalent to an existing instance but under a different document 
        /// should return the existing instance.
        /// </summary>
<<<<<<< HEAD
        [Test]
=======
        [Fact]
>>>>>>> 3f8a403e
        public void AddReturnsSameInstanceForDifferentDocument()
        {
            ProjectStringCache cache = new ProjectStringCache();

            XmlDocument document = new XmlDocument();

            string stringToAdd = "Test1";
            string return1 = cache.Add(stringToAdd, document);

            // Content of string should be the same.
            Assert.Equal(stringToAdd, return1);

            // Build a new string guaranteed not to be optimized by the compiler into the same instance.
            StringBuilder builder = new StringBuilder();
            builder.Append("Test");
            builder.Append("1");
            XmlDocument document2 = new XmlDocument();

            string return2 = cache.Add(builder.ToString(), document2);

            // Content of string should be the same.
            Assert.Equal(builder.ToString(), return2);

            // Returned references should be the same
            Assert.Same(return1, return2);

            // Should not have added any new string instances to the cache.
            Assert.Equal(1, cache.Count);
        }

        /// <summary>
        /// Removing the last document containing an instance of a string should remove the string entry.
        /// A subsequent add should then return a different instance.
        /// </summary>
        /// <remarks>
        /// WHITEBOX ASSUMPTION:
        /// The following method assumes knowledge of the ProjectStringCache internal implementation
        /// details, and may become invalid if those details change.
        /// </remarks>        
<<<<<<< HEAD
        [Test]
=======
        [Fact]
>>>>>>> 3f8a403e
        public void RemoveLastInstanceDeallocatesEntry()
        {
            ProjectStringCache cache = new ProjectStringCache();

            XmlDocument document = new XmlDocument();

            string stringToAdd = "Test1";
            string return1 = cache.Add(stringToAdd, document);

            cache.Clear(document);

            // Should be no instances left.
            Assert.Equal(0, cache.Count);

            // Build a new string guaranteed not to be optimized by the compiler into the same instance.
            StringBuilder builder = new StringBuilder();
            builder.Append("Test");
            builder.Append("1");
            XmlDocument document2 = new XmlDocument();

            string return2 = cache.Add(builder.ToString(), document2);

            // Returned references should NOT be the same
            Assert.NotSame(return1, return2);
        }

        /// <summary>
        /// Removing one document containing a string which already existed in the collection 
        /// should still leave a reference in the collection, so that a subsequent add will
        /// return the existing reference.
        /// </summary>
<<<<<<< HEAD
        [Test]
=======
        [Fact]
>>>>>>> 3f8a403e
        public void RemoveOneInstance()
        {
            ProjectStringCache cache = new ProjectStringCache();

            XmlDocument document = new XmlDocument();

            string stringToAdd = "Test1";
            string return1 = cache.Add(stringToAdd, document);
            Assert.Equal(1, cache.Count);

            XmlDocument document2 = new XmlDocument();
            string return2 = cache.Add(stringToAdd, document2);
            Assert.Equal(1, cache.Count);

            cache.Clear(document2);

            // Since there is still one document referencing the string, it should remain.
            Assert.Equal(1, cache.Count);

            // Build a new string guaranteed not to be optimized by the compiler into the same instance.
            StringBuilder builder = new StringBuilder();
            builder.Append("Test");
            builder.Append("1");
            XmlDocument document3 = new XmlDocument();

            string return3 = cache.Add(builder.ToString(), document3);

            // Returned references should be the same
            Assert.Same(return1, return3);

            // Still should only be one cached instance.
            Assert.Equal(1, cache.Count);
        }

        /// <summary>
        /// Different strings should get their own entries.
        /// </summary>
<<<<<<< HEAD
        [Test]
=======
        [Fact]
>>>>>>> 3f8a403e
        public void DifferentStringsSameDocument()
        {
            ProjectStringCache cache = new ProjectStringCache();

            XmlDocument document = new XmlDocument();

            string stringToAdd = "Test1";
            string return1 = cache.Add(stringToAdd, document);
            Assert.Equal(1, cache.Count);

            stringToAdd = "Test2";
            string return2 = cache.Add(stringToAdd, document);

            // The second string gets its own instance.
            Assert.Equal(2, cache.Count);

            // Build a new string guaranteed not to be optimized by the compiler into the same instance.
            StringBuilder builder = new StringBuilder();
            builder.Append("Test");
            builder.Append("2");
            string return3 = cache.Add(builder.ToString(), document);

            // The new string should be the same as the other one already in the collection.
            Assert.Same(return2, return3);

            // No new instances for string with the same content.
            Assert.Equal(2, cache.Count);
        }

        /// <summary>
        /// Different strings should get their own entries.
        /// </summary>
<<<<<<< HEAD
        [Test]
=======
        [Fact]
>>>>>>> 3f8a403e
        public void DifferentStringsDifferentDocuments()
        {
            ProjectStringCache cache = new ProjectStringCache();

            XmlDocument document = new XmlDocument();

            string stringToAdd = "Test1";
            string return1 = cache.Add(stringToAdd, document);
            Assert.Equal(1, cache.Count);

            stringToAdd = "Test2";
            XmlDocument document2 = new XmlDocument();
            string return2 = cache.Add(stringToAdd, document2);

            // The second string gets its own instance.
            Assert.Equal(2, cache.Count);

            // Build a new string guaranteed not to be optimized by the compiler into the same instance.
            StringBuilder builder = new StringBuilder();
            builder.Append("Test");
            builder.Append("2");
            XmlDocument document3 = new XmlDocument();
            string return3 = cache.Add(builder.ToString(), document3);

            // The new string should be the same as the other one already in the collection.
            Assert.Same(return2, return3);

            // No new instances for string with the same content.
            Assert.Equal(2, cache.Count);
        }
    }
}<|MERGE_RESOLUTION|>--- conflicted
+++ resolved
@@ -1,4 +1,4 @@
-﻿// Copyright (c) Microsoft. All rights reserved.
+// Copyright (c) Microsoft. All rights reserved.
 // Licensed under the MIT license. See LICENSE file in the project root for full license information.
 //-----------------------------------------------------------------------
 // </copyright>
@@ -10,10 +10,6 @@
 using System.Xml;
 using Microsoft.Build.Construction;
 using Microsoft.Build.Evaluation;
-<<<<<<< HEAD
-using NUnit.Framework;
-=======
->>>>>>> 3f8a403e
 using Microsoft.Build.Shared;
 using Xunit;
 
@@ -22,21 +18,13 @@
     /// <summary>
     /// Tests for ProjectStringCache
     /// </summary>
-<<<<<<< HEAD
-    [TestFixture]
-=======
->>>>>>> 3f8a403e
     public class ProjectStringCache_Tests
     {
         /// <summary>
         /// Test that loading two instances of the same xml file uses the same strings
         /// to store read values.
         /// </summary>
-<<<<<<< HEAD
-        [Test]
-=======
-        [Fact]
->>>>>>> 3f8a403e
+        [Fact]
         public void ContentIsSameAcrossInstances()
         {
             string content = ObjectModelHelpers.CleanupFileContents(@"
@@ -85,11 +73,7 @@
         /// <summary>
         /// Test that modifying one instance of a file does not affect the other file.
         /// </summary>
-<<<<<<< HEAD
-        [Test]
-=======
-        [Fact]
->>>>>>> 3f8a403e
+        [Fact]
         public void ContentCanBeModified()
         {
             string content = ObjectModelHelpers.CleanupFileContents(@"
@@ -158,11 +142,7 @@
         /// Test that unloading a project file makes its string entries disappear from
         /// the string cache.
         /// </summary>
-<<<<<<< HEAD
-        [Test]
-=======
-        [Fact]
->>>>>>> 3f8a403e
+        [Fact]
         public void RemovingFilesRemovesEntries()
         {
             string content = ObjectModelHelpers.CleanupFileContents(@"
@@ -239,11 +219,7 @@
         /// Adding a string equivalent to an existing instance and under the same document should
         /// return the existing instance.
         /// </summary>
-<<<<<<< HEAD
-        [Test]
-=======
-        [Fact]
->>>>>>> 3f8a403e
+        [Fact]
         public void AddReturnsSameInstanceForSameDocument()
         {
             ProjectStringCache cache = new ProjectStringCache();
@@ -278,11 +254,7 @@
         /// Adding a string equivalent to an existing instance but under a different document 
         /// should return the existing instance.
         /// </summary>
-<<<<<<< HEAD
-        [Test]
-=======
-        [Fact]
->>>>>>> 3f8a403e
+        [Fact]
         public void AddReturnsSameInstanceForDifferentDocument()
         {
             ProjectStringCache cache = new ProjectStringCache();
@@ -322,11 +294,7 @@
         /// The following method assumes knowledge of the ProjectStringCache internal implementation
         /// details, and may become invalid if those details change.
         /// </remarks>        
-<<<<<<< HEAD
-        [Test]
-=======
-        [Fact]
->>>>>>> 3f8a403e
+        [Fact]
         public void RemoveLastInstanceDeallocatesEntry()
         {
             ProjectStringCache cache = new ProjectStringCache();
@@ -358,11 +326,7 @@
         /// should still leave a reference in the collection, so that a subsequent add will
         /// return the existing reference.
         /// </summary>
-<<<<<<< HEAD
-        [Test]
-=======
-        [Fact]
->>>>>>> 3f8a403e
+        [Fact]
         public void RemoveOneInstance()
         {
             ProjectStringCache cache = new ProjectStringCache();
@@ -400,11 +364,7 @@
         /// <summary>
         /// Different strings should get their own entries.
         /// </summary>
-<<<<<<< HEAD
-        [Test]
-=======
-        [Fact]
->>>>>>> 3f8a403e
+        [Fact]
         public void DifferentStringsSameDocument()
         {
             ProjectStringCache cache = new ProjectStringCache();
@@ -437,11 +397,7 @@
         /// <summary>
         /// Different strings should get their own entries.
         /// </summary>
-<<<<<<< HEAD
-        [Test]
-=======
-        [Fact]
->>>>>>> 3f8a403e
+        [Fact]
         public void DifferentStringsDifferentDocuments()
         {
             ProjectStringCache cache = new ProjectStringCache();

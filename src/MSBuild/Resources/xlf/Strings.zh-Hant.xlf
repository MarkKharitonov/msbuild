﻿<?xml version="1.0" encoding="utf-8"?>
<xliff xmlns="urn:oasis:names:tc:xliff:document:1.2" xmlns:xsi="http://www.w3.org/2001/XMLSchema-instance" version="1.2" xsi:schemaLocation="urn:oasis:names:tc:xliff:document:1.2 xliff-core-1.2-transitional.xsd">
  <file datatype="xml" source-language="en" target-language="zh-Hant" original="../Strings.resx">
    <body>
      <trans-unit id="AmbiguousProjectError">
        <source>MSBUILD : error MSB1011: Specify which project or solution file to use because this folder contains more than one project or solution file.</source>
        <target state="translated">MSBUILD : error MSB1011: 請指定要使用哪個專案檔或方案檔，因為這個資料夾包含一個以上的專案檔或方案檔。</target>
        <note>{StrBegin="MSBUILD : error MSB1011: "}UE: If no project or solution file is explicitly specified on the MSBuild.exe command-line, then the engine searches for a
      project or solution file in the current directory by looking for *.*PROJ and *.SLN. If more than one file is found that matches this wildcard, we
      fire this error.
      LOCALIZATION: The prefix "MSBUILD : error MSBxxxx:" should not be localized.</note>
      </trans-unit>
      <trans-unit id="ConfigurationFailurePrefixNoErrorCode">
        <source>MSBUILD : Configuration error {0}: {1}</source>
        <target state="translated">MSBUILD : 組態 error {0}: {1}</target>
        <note>{SubString="Configuration"}UE: This prefixes any error from reading the toolset definitions in msbuild.exe.config or the registry.
      There's no error code because one was included in the error message.
      LOCALIZATION: The word "Configuration" should be localized, the words "MSBuild" and "error" should NOT be localized.
    </note>
      </trans-unit>
      <trans-unit id="CannotAutoDisableAutoResponseFile">
        <source>MSBUILD : error MSB1027: The /noautoresponse switch cannot be specified in the MSBuild.rsp auto-response file, nor in any response file that is referenced by the auto-response file.</source>
        <target state="translated">MSBUILD : error MSB1027: 無法在 MSBuild.rsp 自動回應檔中指定 /noautoresponse 參數，也無法在該自動回應檔所參考的任何回應檔中指定此參數。</target>
        <note>{StrBegin="MSBUILD : error MSB1027: "}LOCALIZATION: The prefix "MSBUILD : error MSBxxxx:", "/noautoresponse" and "MSBuild.rsp" should not be localized.</note>
      </trans-unit>
      <trans-unit id="CopyrightMessage">
        <source>Microsoft (R) Build Engine version {0} for {1}
Copyright (C) Microsoft Corporation. All rights reserved.
</source>
        <target state="translated">Microsoft (R) Build Engine for {1} {0} 版
Copyright (C) Microsoft Corporation. 著作權所有，並保留一切權利。
</target>
        <note>LOCALIZATION: {0} contains the DLL version number. {1} contains the name of a runtime, like ".NET Framework", ".NET Core", or "Mono"</note>
      </trans-unit>
      <trans-unit id="DuplicateProjectSwitchError">
        <source>MSBUILD : error MSB1008: Only one project can be specified.</source>
        <target state="translated">MSBUILD : error MSB1008: 只能指定一個專案。</target>
        <note>{StrBegin="MSBUILD : error MSB1008: "}UE: This happens if the user does something like "msbuild.exe myapp.proj myapp2.proj". This is not allowed.
    MSBuild.exe will only build a single project. The help topic may link to an article about how to author an MSBuild project
    that itself launches MSBuild on a number of other projects.
    LOCALIZATION: The prefix "MSBUILD : error MSBxxxx:" should not be localized.</note>
      </trans-unit>
      <trans-unit id="FatalError">
        <source>MSBUILD : error MSB1025: An internal failure occurred while running MSBuild.</source>
        <target state="translated">MSBUILD : error MSB1025: 執行 MSBuild 時發生內部錯誤。</target>
        <note>{StrBegin="MSBUILD : error MSB1025: "}UE: This message is shown when the application has to terminate either because of a bug in the code, or because some
      FX/CLR method threw an unexpected exception.
      LOCALIZATION: The prefix "MSBUILD : error MSBxxxx:" and "MSBuild" should not be localized.</note>
      </trans-unit>
      <trans-unit id="HelpMessage_1_Syntax">
        <source>Syntax:              MSBuild.exe [options] [project file | directory]
</source>
        <target state="translated">語法:              MSBuild.exe [選項] [專案檔 | 目錄]
</target>
        <note>
      LOCALIZATION: The following should not be localized:
      1) "MSBuild", "MSBuild.exe" and "MSBuild.rsp"
      2) the string "proj" that describes the extension we look for
      3) all switch names and their short forms e.g. /property, or /p
      4) all verbosity levels and their short forms e.g. quiet, or q
      LOCALIZATION: None of the lines should be longer than a standard width console window, eg 80 chars.
    </note>
      </trans-unit>
      <trans-unit id="HelpMessage_2_Description">
        <source>Description:         Builds the specified targets in the project file. If
                     a project file is not specified, MSBuild searches the
                     current working directory for a file that has a file
                     extension that ends in "proj" and uses that file.  If
                     a directory is specified, MSBuild searches that
                     directory for a project file.
</source>
        <target state="translated">描述:         在專案檔中建置指定的目標。若未
                    指定專案檔，MSBuild 會從目前的
                    工作目錄中，搜尋副檔名結尾為
                     "proj" 的檔案，並使用該檔案。
                    如有指定目錄，MSBuild 會從該目錄
                    搜尋專案檔。
</target>
        <note>
      LOCALIZATION: The following should not be localized:
      1) "MSBuild", "MSBuild.exe" and "MSBuild.rsp"
      2) the string "proj" that describes the extension we look for
      3) all switch names and their short forms e.g. /property, or /p
      4) all verbosity levels and their short forms e.g. quiet, or q
      LOCALIZATION: None of the lines should be longer than a standard width console window, eg 80 chars.
    </note>
      </trans-unit>
      <trans-unit id="HelpMessage_3_SwitchesHeader">
        <source>Switches:
</source>
        <target state="translated">參數:
</target>
        <note>
      LOCALIZATION: The following should not be localized:
      1) "MSBuild", "MSBuild.exe" and "MSBuild.rsp"
      2) the string "proj" that describes the extension we look for
      3) all switch names and their short forms e.g. /property, or /p
      4) all verbosity levels and their short forms e.g. quiet, or q
      LOCALIZATION: None of the lines should be longer than a standard width console window, eg 80 chars.
    </note>
      </trans-unit>
      <trans-unit id="HelpMessage_4_HelpSwitch">
        <source>  /help              Display this usage message. (Short form: /? or /h)
</source>
        <target state="translated">  /help              顯示此使用方式訊息。(簡短形式: /? 或 /h)
</target>
        <note>
      LOCALIZATION: The following should not be localized:
      1) "MSBuild", "MSBuild.exe" and "MSBuild.rsp"
      2) the string "proj" that describes the extension we look for
      3) all switch names and their short forms e.g. /property, or /p
      4) all verbosity levels and their short forms e.g. quiet, or q
      LOCALIZATION: None of the lines should be longer than a standard width console window, eg 80 chars.
    </note>
      </trans-unit>
      <trans-unit id="HelpMessage_5_NoLogoSwitch">
        <source>  /nologo            Do not display the startup banner and copyright message.
</source>
        <target state="translated">  /nologo            不顯示程式啟始資訊及著作權訊息。
</target>
        <note>
      LOCALIZATION: The following should not be localized:
      1) "MSBuild", "MSBuild.exe" and "MSBuild.rsp"
      2) the string "proj" that describes the extension we look for
      3) all switch names and their short forms e.g. /property, or /p
      4) all verbosity levels and their short forms e.g. quiet, or q
      LOCALIZATION: None of the lines should be longer than a standard width console window, eg 80 chars.
    </note>
      </trans-unit>
      <trans-unit id="HelpMessage_6_VersionSwitch">
        <source>  /version           Display version information only. (Short form: /ver)
</source>
        <target state="translated">  /version           只顯示版本資訊。(簡短形式: /ver)
</target>
        <note>
      LOCALIZATION: The following should not be localized:
      1) "MSBuild", "MSBuild.exe" and "MSBuild.rsp"
      2) the string "proj" that describes the extension we look for
      3) all switch names and their short forms e.g. /property, or /p
      4) all verbosity levels and their short forms e.g. quiet, or q
      LOCALIZATION: None of the lines should be longer than a standard width console window, eg 80 chars.
    </note>
      </trans-unit>
      <trans-unit id="HelpMessage_7_ResponseFile">
        <source>  @&lt;file&gt;            Insert command-line settings from a text file. To specify
                     multiple response files, specify each response file
                     separately.

                     Any response files named "msbuild.rsp" are automatically
                     consumed from the following locations:
                     (1) the directory of msbuild.exe
                     (2) the directory of the first project or solution built
</source>
        <target state="translated">  @&lt;檔案&gt;            從文字檔插入命令列設定。若要指定
                     多個回應檔，請個別指定
                     每個回應檔。

                     任何名為 "msbuild.rsp" 的回應檔都會自動
                     從下列位置取用:
                     (1) msbuild.exe 的目錄
                     (2) 第一個建置之專案或解決方案的目錄
</target>
        <note>
      LOCALIZATION: The following should not be localized:
      1) "MSBuild", "MSBuild.exe" and "MSBuild.rsp"
      2) the string "proj" that describes the extension we look for
      3) all switch names and their short forms e.g. /property, or /p
      4) all verbosity levels and their short forms e.g. quiet, or q
      LOCALIZATION: None of the lines should be longer than a standard width console window, eg 80 chars.
    </note>
      </trans-unit>
      <trans-unit id="HelpMessage_8_NoAutoResponseSwitch">
        <source>  /noautoresponse    Do not auto-include any MSBuild.rsp files. (Short form:
                     /noautorsp)
</source>
        <target state="translated">  /noautoresponse    不要自動納入任何 MSBuild.rsp 檔。(簡短形式:
                    /noautorsp)
</target>
        <note>
      LOCALIZATION: The following should not be localized:
      1) "MSBuild", "MSBuild.exe" and "MSBuild.rsp"
      2) the string "proj" that describes the extension we look for
      3) all switch names and their short forms e.g. /property, or /p
      4) all verbosity levels and their short forms e.g. quiet, or q
      LOCALIZATION: None of the lines should be longer than a standard width console window, eg 80 chars.
    </note>
      </trans-unit>
      <trans-unit id="HelpMessage_9_TargetSwitch">
        <source>  /target:&lt;targets&gt;  Build these targets in this project. Use a semicolon or a
                     comma to separate multiple targets, or specify each
                     target separately. (Short form: /t)
                     Example:
                       /target:Resources;Compile
</source>
        <target state="translated">  /target:&lt;目標&gt;  在此專案中建置這些目標。使用分號或逗號分隔多個目標，
                    或個別指定
                    每個目標。(簡短形式: /t)
                    範例:
                      /target:Resources;Compile
</target>
        <note>
      LOCALIZATION: The following should not be localized:
      1) "MSBuild", "MSBuild.exe" and "MSBuild.rsp"
      2) the string "proj" that describes the extension we look for
      3) all switch names and their short forms e.g. /property, or /p
      4) all verbosity levels and their short forms e.g. quiet, or q
      LOCALIZATION: None of the lines should be longer than a standard width console window, eg 80 chars.
    </note>
      </trans-unit>
      <trans-unit id="HelpMessage_10_PropertySwitch">
        <source>  /property:&lt;n&gt;=&lt;v&gt;  Set or override these project-level properties. &lt;n&gt; is
                     the property name, and &lt;v&gt; is the property value. Use a
                     semicolon or a comma to separate multiple properties, or
                     specify each property separately. (Short form: /p)
                     Example:
                       /property:WarningLevel=2;OutDir=bin\Debug\
</source>
        <target state="translated">  /property:&lt;n&gt;=&lt;v&gt;  設定或覆寫這些專案層級的屬性。&lt;n&gt; 為屬性名稱，
                    &lt;v&gt; 則為屬性值。使用
                    分號或逗號分隔多個目標，或
                    個別指定每個屬性。(簡短形式: /p)
                    範例:
                      /property:WarningLevel=2;OutDir=bin\Debug\
</target>
        <note>
      LOCALIZATION: The following should not be localized:
      1) "MSBuild", "MSBuild.exe" and "MSBuild.rsp"
      2) the string "proj" that describes the extension we look for
      3) all switch names and their short forms e.g. /property, or /p
      4) all verbosity levels and their short forms e.g. quiet, or q
      LOCALIZATION: None of the lines should be longer than a standard width console window, eg 80 chars.
    </note>
      </trans-unit>
      <trans-unit id="HelpMessage_11_LoggerSwitch">
        <source>  /logger:&lt;logger&gt;   Use this logger to log events from MSBuild. To specify
                     multiple loggers, specify each logger separately.
                     The &lt;logger&gt; syntax is:
                       [&lt;logger class&gt;,]&lt;logger assembly&gt;[;&lt;logger parameters&gt;]
                     The &lt;logger class&gt; syntax is:
                       [&lt;partial or full namespace&gt;.]&lt;logger class name&gt;
                     The &lt;logger assembly&gt; syntax is:
                       {&lt;assembly name&gt;[,&lt;strong name&gt;] | &lt;assembly file&gt;}
                     The &lt;logger parameters&gt; are optional, and are passed
                     to the logger exactly as you typed them. (Short form: /l)
                     Examples:
                       /logger:XMLLogger,MyLogger,Version=1.0.2,Culture=neutral
                       /logger:XMLLogger,C:\Loggers\MyLogger.dll;OutputAsHTML
</source>
        <target state="translated">  /logger:&lt;記錄器&gt;   使用此記錄器，記錄來自 MSBuild 的事件。若要指定
                    多個記錄檔，請個別指定每個記錄檔。
                    &lt;記錄器&gt; 語法為:
                      [&lt;記錄器類別&gt;,]&lt;記錄器組件&gt;[;&lt;記錄器參數&gt;]
                    &lt;記錄器類別&gt; 語法為:
                      [&lt;部分或完整命名空間&gt;.]&lt;記錄器類別名稱&gt;
                    &lt;記錄器組件&gt; 語法為:
                      {&lt;組件名稱&gt;[,&lt;強式名稱&gt;] | &lt;組件檔&gt;}
                    &lt;記錄器參數&gt; 為選擇性，
                    並且會在您輸入的同時傳遞到記錄器。(簡短形式: /l)
                    範例:
                      /logger:XMLLogger,MyLogger,Version=1.0.2,Culture=neutral
                      /logger:XMLLogger,C:\Loggers\MyLogger.dll;OutputAsHTML
</target>
        <note>
      LOCALIZATION: The following should not be localized:
      1) "MSBuild", "MSBuild.exe" and "MSBuild.rsp"
      2) the string "proj" that describes the extension we look for
      3) all switch names and their short forms e.g. /property, or /p
      4) all verbosity levels and their short forms e.g. quiet, or q
      LOCALIZATION: None of the lines should be longer than a standard width console window, eg 80 chars.
    </note>
      </trans-unit>
      <trans-unit id="HelpMessage_12_VerbositySwitch">
        <source>  /verbosity:&lt;level&gt; Display this amount of information in the event log.
                     The available verbosity levels are: q[uiet], m[inimal],
                     n[ormal], d[etailed], and diag[nostic]. (Short form: /v)
                     Example:
                       /verbosity:quiet
</source>
        <target state="translated">  /verbosity:&lt;層級&gt; 在事件記錄檔中顯示此資訊量。
                    可用的詳細資訊層級有: q[uiet]、m[inimal]、
                    n[ormal]、d[etailed] 及 diag[nostic]。(簡短形式: /v)
                    範例:
                      /verbosity:quiet
</target>
        <note>
      LOCALIZATION: The following should not be localized:
      1) "MSBuild", "MSBuild.exe" and "MSBuild.rsp"
      2) the string "proj" that describes the extension we look for
      3) all switch names and their short forms e.g. /property, or /p
      4) all verbosity levels and their short forms e.g. quiet, or q
      LOCALIZATION: None of the lines should be longer than a standard width console window, eg 80 chars.
    </note>
      </trans-unit>
      <trans-unit id="HelpMessage_13_ConsoleLoggerParametersSwitch">
        <source>  /consoleloggerparameters:&lt;parameters&gt;
                     Parameters to console logger. (Short form: /clp)
                     The available parameters are:
                        PerformanceSummary--Show time spent in tasks, targets
                            and projects.
                        Summary--Show error and warning summary at the end.
                        NoSummary--Don't show error and warning summary at the
                            end.
                        ErrorsOnly--Show only errors.
                        WarningsOnly--Show only warnings.
                        NoItemAndPropertyList--Don't show list of items and
                            properties at the start of each project build.
                        ShowCommandLine--Show TaskCommandLineEvent messages
                        ShowTimestamp--Display the Timestamp as a prefix to any
                            message.
                        ShowEventId--Show eventId for started events, finished
                            events, and messages
                        ForceNoAlign--Does not align the text to the size of
                            the console buffer
                        DisableConsoleColor--Use the default console colors
                            for all logging messages.
                        DisableMPLogging-- Disable the multiprocessor
                            logging style of output when running in
                            non-multiprocessor mode.
                        EnableMPLogging--Enable the multiprocessor logging
                            style even when running in non-multiprocessor
                            mode. This logging style is on by default.
                        ForceConsoleColor--Use ANSI console colors even if
                            console does not support it
                        Verbosity--overrides the /verbosity setting for this
                            logger.
                     Example:
                        /consoleloggerparameters:PerformanceSummary;NoSummary;
                                                 Verbosity=minimal
</source>
        <target state="translated">  /consoleloggerparameters:&lt;參數&gt;
                     主控台記錄器的參數. (簡短形式: /clp)
                     可用的參數有:
                        PerformanceSummary--顯示花費在工作、目標和專案
                            的時間。
                        Summary--在結尾顯示錯誤和警告摘要。
                        NoSummary--不在結尾顯示錯誤和警告
                            摘要。
                        ErrorsOnly--僅顯示錯誤。
                        WarningsOnly--僅顯示警告。
                        NoItemAndPropertyList--不在每個專案組建開頭顯示
                            項目和屬性的清單。
                        ShowCommandLine--顯示 TaskCommandLineEvent 訊息
                        ShowTimestamp--將時間戳記顯示為任何訊息的
                            前置詞。
                        ShowEventId--顯示已啟動事件、已完成事件和訊息的
                            eventId
                        ForceNoAlign--不將文字與主控台緩衝區的大小
                            對齊
                        DisableConsoleColor--對所有記錄訊息
                            使用預設主控台色彩。
                        DisableMPLogging--在非多處理器模式中執行時，
                            停用輸出的
                            多處理器記錄樣式。
                        EnableMPLogging--即使在非多處理器模式中執行，
                            也啟用多處理器記錄樣式。
                            根據預設，會開啟此記錄樣式。
                        ForceConsoleColor--即使主控台不支援 ANSI 主控台色彩，
                            也予以使用。
                        Verbosity--覆寫此記錄器的 /verbosity
                            設定。
                     範例:
                        /consoleloggerparameters:PerformanceSummary;NoSummary;
                                                 Verbosity=minimal
</target>
        <note>
      LOCALIZATION: The following should not be localized:
      1) "MSBuild", "MSBuild.exe" and "MSBuild.rsp"
      2) the string "proj" that describes the extension we look for
      3) all switch names and their short forms e.g. /property, or /p
      4) all verbosity levels and their short forms e.g. quiet, or q
      LOCALIZATION: None of the lines should be longer than a standard width console window, eg 80 chars.
    </note>
      </trans-unit>
      <trans-unit id="HelpMessage_14_NoConsoleLoggerSwitch">
        <source>  /noconsolelogger   Disable the default console logger and do not log events
                     to the console. (Short form: /noconlog)
</source>
        <target state="translated">  /noconsolelogger   停用預設主控台記錄器，而且不將事件記錄
                    到主控台。(簡短形式: /noconlog)
</target>
        <note>
      LOCALIZATION: The following should not be localized:
      1) "MSBuild", "MSBuild.exe" and "MSBuild.rsp"
      2) the string "proj" that describes the extension we look for
      3) all switch names and their short forms e.g. /property, or /p
      4) all verbosity levels and their short forms e.g. quiet, or q
      LOCALIZATION: None of the lines should be longer than a standard width console window, eg 80 chars.
    </note>
      </trans-unit>
      <trans-unit id="HelpMessage_15_ValidateSwitch">
        <source>  /validate          Validate the project against the default schema. (Short
                     form: /val)

  /validate:&lt;schema&gt; Validate the project against the specified schema. (Short
                     form: /val)
                     Example:
                       /validate:MyExtendedBuildSchema.xsd
</source>
        <target state="translated">  /validate          針對預設結構描述驗證專案。(簡短
                    形式: /val)

 /validate:&lt;結構描述&gt; 針對指定的結構描述驗證專案。(簡短
                    形式: /val)
                    範例:
                      /validate:MyExtendedBuildSchema.xsd
</target>
        <note>
      LOCALIZATION: The following should not be localized:
      1) "MSBuild", "MSBuild.exe" and "MSBuild.rsp"
      2) the string "proj" that describes the extension we look for
      3) all switch names and their short forms e.g. /property, or /p
      4) all verbosity levels and their short forms e.g. quiet, or q
      LOCALIZATION: None of the lines should be longer than a standard width console window, eg 80 chars.
    </note>
      </trans-unit>
      <trans-unit id="HelpMessage_17_MaximumCPUSwitch">
        <source>  /maxcpucount[:n]   Specifies the maximum number of concurrent processes to
                     build with. If the switch is not used, the default
                     value used is 1. If the switch is used without a value
                     MSBuild will use up to the number of processors on the
                     computer. (Short form: /m[:n])
      </source>
        <target state="translated">  /maxcpucount[:n]   指定要一同建置的並行處理序
                    最大數目。如果未使用參數，會使用
                    預設值 1。如果使用了參數但未提供值，
                    MSBuild 會使用電腦上的最大
                    處理器數目。(簡短形式: /m[:n])
      </target>
        <note>
          LOCALIZATION: "maxcpucount" should not be localized.
          LOCALIZATION: None of the lines should be longer than a standard width console window, eg 80 chars.
      </note>
      </trans-unit>
      <trans-unit id="HelpMessage_16_Examples">
        <source>Examples:

        MSBuild MyApp.sln /t:Rebuild /p:Configuration=Release
        MSBuild MyApp.csproj /t:Clean
                             /p:Configuration=Debug;TargetFrameworkVersion=v3.5
    </source>
        <target state="translated">範例:

        MSBuild MyApp.sln /t:Rebuild /p:Configuration=Release
        MSBuild MyApp.csproj /t:Clean
                             /p:Configuration=Debug;TargetFrameworkVersion=v3.5
    </target>
        <note>
      LOCALIZATION: The following should not be localized:
      1) "MSBuild", "MSBuild.exe" and "MSBuild.rsp"
      2) the string "proj" that describes the extension we look for
      3) all switch names and their short forms e.g. /property, or /p
      4) all verbosity levels and their short forms e.g. quiet, or q
      LOCALIZATION: None of the lines should be longer than a standard width console window, eg 80 chars.
    </note>
      </trans-unit>
      <trans-unit id="HelpPrompt">
        <source>For switch syntax, type "MSBuild /help"</source>
        <target state="translated">如需參數語法，請輸入 "MSBuild /help"</target>
        <note>UE: this message is shown when the user makes a syntax error on the command-line for a switch.
    LOCALIZATION: "MSBuild /help" should not be localized.</note>
      </trans-unit>
      <trans-unit id="HelpMessage_18_DistributedLoggerSwitch">
        <source>  /distributedlogger:&lt;central logger&gt;*&lt;forwarding logger&gt;
                     Use this logger to log events from MSBuild, attaching a
                     different logger instance to each node. To specify
                     multiple loggers, specify each logger separately.
                     (Short form /dl)
                     The &lt;logger&gt; syntax is:
                       [&lt;logger class&gt;,]&lt;logger assembly&gt;[;&lt;logger parameters&gt;]
                     The &lt;logger class&gt; syntax is:
                       [&lt;partial or full namespace&gt;.]&lt;logger class name&gt;
                     The &lt;logger assembly&gt; syntax is:
                       {&lt;assembly name&gt;[,&lt;strong name&gt;] | &lt;assembly file&gt;}
                     The &lt;logger parameters&gt; are optional, and are passed
                     to the logger exactly as you typed them. (Short form: /l)
                     Examples:
                       /dl:XMLLogger,MyLogger,Version=1.0.2,Culture=neutral
                       /dl:MyLogger,C:\My.dll*ForwardingLogger,C:\Logger.dll
</source>
        <target state="translated">  /distributedlogger:&lt;中央記錄器&gt;*&lt;轉送記錄器&gt;
                     使用此記錄器，記錄來自 MSBuild 的事件，
                     將其他記錄器執行個體連結到各個節點。若要指定
                     多個記錄器，請個別指定每個記錄器。
                     (簡短形式 /dl)
                     &lt;記錄器&gt; 語法為:
                       [&lt;記錄器類別&gt;,]&lt;記錄器組件&gt;[;&lt;記錄器參數&gt;]
                     &lt;記錄器類別&gt; 語法為:
                       [&lt;部分或完整命名空間&gt;.]&lt;記錄器類別名稱&gt;
                     &lt;記錄器組件&gt; 語法為:
                       {&lt;組件名稱&gt;[,&lt;強式名稱&gt;] | &lt;組件檔&gt;}
                     &lt;記錄器參數&gt; 為選擇性，
                     並且會在您將其鍵入的同時傳遞到記錄器。(簡短形式: /l)
                     範例:
                       /dl:XMLLogger,MyLogger,Version=1.0.2,Culture=neutral
                       /dl:MyLogger,C:\My.dll*ForwardingLogger,C:\Logger.dll
</target>
        <note>
      LOCALIZATION: The following should not be localized:
      1) "MSBuild", "MSBuild.exe" and "MSBuild.rsp"
      2) the string "proj" that describes the extension we look for
      3) all switch names and their short forms e.g. /property, or /p
      4) all verbosity levels and their short forms e.g. quiet, or q
      LOCALIZATION: None of the lines should be longer than a standard width console window, eg chars.
    </note>
      </trans-unit>
      <trans-unit id="HelpMessage_19_IgnoreProjectExtensionsSwitch">
        <source>  /ignoreprojectextensions:&lt;extensions&gt;
                     List of extensions to ignore when determining which
                     project file to build. Use a semicolon or a comma
                     to separate multiple extensions.
                     (Short form: /ignore)
                     Example:
                       /ignoreprojectextensions:.sln
    </source>
        <target state="translated">  /ignoreprojectextensions:&lt;副檔名&gt;
                     在決定要建置哪個專案檔時，
                     要略過的副檔名清單。請使用分號或逗號
                     分隔多個副檔名。
                     (簡短形式: /ignore)
                     範例:
                       /ignoreprojectextensions:.sln
    </target>
        <note>
      LOCALIZATION: The following should not be localized:
      1) "MSBuild", "MSBuild.exe" and "MSBuild.rsp"
      2) the string "proj" that describes the extension we look for
      3) all switch names and their short forms e.g. /property, or /p
      4) all verbosity levels and their short forms e.g. quiet, or q
      LOCALIZATION: None of the lines should be longer than a standard width console window, eg 80 chars.
    </note>
      </trans-unit>
      <trans-unit id="HelpMessage_23_ToolsVersionSwitch">
        <source>  /toolsversion:&lt;version&gt;
                     The version of the MSBuild Toolset (tasks, targets, etc.)
                     to use during build. This version will override the
                     versions specified by individual projects. (Short form:
                     /tv)
                     Example:
                       /toolsversion:3.5
   </source>
        <target state="translated">  /toolsversion:&lt;版本&gt;
                     在建置期間要使用的 
                    MSBuild 工具組 (工作、目標等) 版本。此版本會覆寫
                     個別專案指定的版本。(簡短形式:
                     /tv)
                     範例:
                       /toolsversion:3.5
   </target>
        <note>
      LOCALIZATION: The following should not be localized:
      1) "MSBuild", "MSBuild.exe" and "MSBuild.rsp"
      2) the string "proj" that describes the extension we look for
      3) all switch names and their short forms e.g. /property, or /p
      4) all verbosity levels and their short forms e.g. quiet, or q
      LOCALIZATION: None of the lines should be longer than a standard width console window, eg 80 chars.
    </note>
      </trans-unit>
      <trans-unit id="HelpMessage_20_FileLoggerSwitch">
        <source>  /fileLogger[n]     Logs the build output to a file. By default
                     the file is in the current directory and named
                     "msbuild[n].log". Events from all nodes are combined into
                     a single log. The location of the file and other
                     parameters for the fileLogger can be specified through
                     the addition of the "/fileLoggerParameters[n]" switch.
                     "n" if present can be a digit from 1-9, allowing up to
                     10 file loggers to be attached. (Short form: /fl[n])
    </source>
        <target state="translated">  /fileLogger[n]     將建置輸出記錄到檔案。根據預設，
                     此檔案位於目前的目錄中，
                     且名為 "msbuild[n].log"。來自所有節點的事件會合併成
                     單一記錄。透過新增 "/fileLoggerParameters[n]" 參數，
                     可以指定 fileLogger 的檔案位置及
                     其他參數。
                     如果 "n" 存在，可以是 1-9 之間的數字，
                     最多允許連結 10 個檔案記錄器。(簡短形式: /fl[n])
    </target>
        <note>
      LOCALIZATION: The following should not be localized:
      1) "MSBuild", "MSBuild.exe" and "MSBuild.rsp"
      2) the string "proj" that describes the extension we look for
      3) all switch names and their short forms e.g. /property, or /p
      4) all verbosity levels and their short forms e.g. quiet, or q
      LOCALIZATION: None of the lines should be longer than a standard width console window, eg 80 chars.
    </note>
      </trans-unit>
      <trans-unit id="HelpMessage_21_DistributedFileLoggerSwitch">
        <source>  /distributedFileLogger
                     Logs the build output to multiple log files, one log file
                     per MSBuild node. The initial location for these files is
                     the current directory. By default the files are called
                     "MSBuild&lt;nodeid&gt;.log". The location of the files and
                     other parameters for the fileLogger can be specified
                     with the addition of the "/fileLoggerParameters" switch.

                     If a log file name is set through the fileLoggerParameters
                     switch the distributed logger will use the fileName as a
                     template and append the node id to this fileName to
                     create a log file for each node.
    </source>
        <target state="translated">  /distributedFileLogger
                     將建置輸出記錄到多個記錄檔，
                     每個 MSBuild 節點各一個記錄檔。這些檔案的初始位置為
                     目前的目錄。根據預設，檔案名稱為
                     "MSBuild&lt;節點識別碼&gt;.log"。透過新增 "/fileLoggerParameters" 參數，
                     可以指定 fileLogger 的檔案位置
                     及其他參數。

                     如果透過 fileLoggerParameters 參數設定記錄檔名稱，
                     分散式記錄器會使用 fileName 作為範本，
                     並將節點識別碼附加到此 fileName，
                     以替每個節點建立記錄檔。
    </target>
        <note>
      LOCALIZATION: The following should not be localized:
      1) "MSBuild", "MSBuild.exe" and "MSBuild.rsp"
      2) the string "proj" that describes the extension we look for
      3) all switch names and their short forms e.g. /property, or /p
      4) all verbosity levels and their short forms e.g. quiet, or q
      LOCALIZATION: None of the lines should be longer than a standard width console window, eg 80 chars.
    </note>
      </trans-unit>
      <trans-unit id="HelpMessage_22_FileLoggerParametersSwitch">
        <source>  /fileloggerparameters[n]:&lt;parameters&gt;
                     Provides any extra parameters for file loggers.
                     The presence of this switch implies the
                     corresponding /filelogger[n] switch.
                     "n" if present can be a digit from 1-9.
                     /fileloggerparameters is also used by any distributed
                     file logger, see description of /distributedFileLogger.
                     (Short form: /flp[n])
                     The same parameters listed for the console logger are
                     available. Some additional available parameters are:
                        LogFile--path to the log file into which the
                            build log will be written.
                        Append--determines if the build log will be appended
                            to or overwrite the log file. Setting the
                            switch appends the build log to the log file;
                            Not setting the switch overwrites the
                            contents of an existing log file.
                            The default is not to append to the log file.
                        Encoding--specifies the encoding for the file,
                            for example, UTF-8, Unicode, or ASCII
                     Default verbosity is Detailed.
                     Examples:
                       /fileLoggerParameters:LogFile=MyLog.log;Append;
                                           Verbosity=diagnostic;Encoding=UTF-8

                       /flp:Summary;Verbosity=minimal;LogFile=msbuild.sum
                       /flp1:warningsonly;logfile=msbuild.wrn
                       /flp2:errorsonly;logfile=msbuild.err
    </source>
        <target state="translated">  /fileloggerparameters[n]:&lt;參數&gt;
                     為檔案記錄器提供任何額外參數。
                     此參數的存在表示有
                     對應的 /filelogger[n] 參數。
                     如果 "n" 存在，可以是 1-9 之間的數字。
                     任何分散式檔案記錄器也都會使用 /fileloggerparameters，
                     請查看 /distributedFileLogger 的描述。
                     (簡短形式: /flp[n])
                     為主控台記錄器列出的相同參數
                     均可用。其他可用的參數有:
                        LogFile--會寫入組建記錄檔的記錄檔
                            路徑。
                        Append--決定組建記錄檔會附加到記錄檔
                            還是覆寫記錄檔。設定
                            參數會將組建記錄檔附加到記錄檔;
                            未設定參數則會覆寫
                            現有記錄檔的內容。
                            預設為不附加到記錄檔。
                        Encoding--指定檔案的編碼，
                            例如 UTF-8、Unicode 或 ASCII
                     預設詳細資訊為 Detailed。
                     範例:
                       /fileLoggerParameters:LogFile=MyLog.log;Append;
                                           Verbosity=diagnostic;Encoding=UTF-8

                       /flp:Summary;Verbosity=minimal;LogFile=msbuild.sum
                       /flp1:warningsonly;logfile=msbuild.wrn
                       /flp2:errorsonly;logfile=msbuild.err
    </target>
        <note>
      LOCALIZATION: The following should not be localized:
      1) "MSBuild", "MSBuild.exe" and "MSBuild.rsp"
      2) the string "proj" that describes the extension we look for
      3) all switch names and their short forms e.g. /property, or /p
      4) all verbosity levels and their short forms e.g. quiet, or q
      LOCALIZATION: None of the lines should be longer than a standard width console window, eg 80 chars.
    </note>
      </trans-unit>
      <trans-unit id="HelpMessage_24_NodeReuse">
        <source>  /nodeReuse:&lt;parameters&gt;
                     Enables or Disables the reuse of MSBuild nodes.
                     The parameters are:
                     True --Nodes will remain after the build completes
                            and will be reused by subsequent builds (default)
                     False--Nodes will not remain after the build completes
                     (Short form: /nr)
                     Example:
                       /nr:true
    </source>
        <target state="translated">  /nodeReuse:&lt;參數&gt;
                    允許或禁止重複使用 MSBuild 節點。
                    參數有:
                    True --節點在建置完成後會保留，
                           供後續建置重複使用 (預設)
                    False--節點在建置完成後不會保留
                    (簡短形式: /nr)
                    範例:
                      /nr:true
    </target>
        <note />
      </trans-unit>
      <trans-unit id="HelpMessage_25_PreprocessSwitch">
        <source>  /preprocess[:file]
                     Creates a single, aggregated project file by
                     inlining all the files that would be imported during a
                     build, with their boundaries marked. This can be
                     useful for figuring out what files are being imported
                     and from where, and what they will contribute to
                     the build. By default the output is written to
                     the console window. If the path to an output file
                     is provided that will be used instead.
                     (Short form: /pp)
                     Example:
                       /pp:out.txt
    </source>
        <target state="translated">  /preprocess[:file]
                     藉由內嵌所有會在建置期間匯入的檔案
                     建立單一的彙總專案檔，
                     並標記這些檔案的界限。要找出匯入的檔案有哪些、
                     來自何處，
                     以及檔案將對建置有哪些貢獻時，
                     這會很實用。根據預設，輸出會寫入
                     主控台視窗。如有提供輸出檔的路徑，
                     則會改用該路徑。
                     (簡短形式: /pp)
                     範例:
                       /pp:out.txt
    </target>
        <note />
      </trans-unit>
      <trans-unit id="HelpMessage_26_DetailedSummarySwitch">
        <source>  /detailedsummary
                     Shows detailed information at the end of the build
                     about the configurations built and how they were
                     scheduled to nodes.
                     (Short form: /ds)
    </source>
        <target state="translated">  /detailedsummary
                     在建置結束時顯示詳細資訊，
                     內容為建置的組態，
                     以及將組態排程到節點的方式。
                     (簡短形式: /ds)
    </target>
        <note />
      </trans-unit>
      <trans-unit id="InvalidConfigurationFile">
        <source>MSBUILD : Configuration error MSB1043: The application could not start. {0}</source>
        <target state="translated">MSBUILD : Configuration error MSB1043: 應用程式無法啟動。{0}</target>
        <note>
      {StrBegin="MSBUILD : Configuration error MSB1043: "}
      UE: This error is shown when the msbuild.exe.config file had invalid content.
      LOCALIZATION: The prefix "MSBUILD : Configuration error MSBxxxx:" should not be localized.
    </note>
      </trans-unit>
      <trans-unit id="InvalidLoggerError">
        <source>MSBUILD : error MSB1019: Logger switch was not correctly formed.</source>
        <target state="translated">MSBUILD : error MSB1019: 記錄器參數的格式不正確。</target>
        <note>{StrBegin="MSBUILD : error MSB1019: "}UE: This message does not need in-line parameters because the exception takes care of displaying the invalid arg.
      This error is shown when a user does any of the following:
      msbuild.exe /logger:;"logger parameters"                    (missing logger class and assembly)
      msbuild.exe /logger:loggerclass,                            (missing logger assembly)
      msbuild.exe /logger:loggerclass,;"logger parameters"        (missing logger assembly)
      The correct way to specify a logger is to give both the logger class and logger assembly, or just the logger assembly (logger
      parameters are optional).
      LOCALIZATION: The prefix "MSBUILD : error MSBxxxx:" should not be localized.</note>
      </trans-unit>
      <trans-unit id="InvalidMaxCPUCountValue">
        <source>MSBUILD : error MSB1030: Maximum CPU count is not valid. {0}</source>
        <target state="translated">MSBUILD : error MSB1030: 最大 CPU 計數無效。{0}</target>
        <note>
      {StrBegin="MSBUILD : error MSB1030: "}
      UE: This message does not need in-line parameters because the exception takes care of displaying the invalid arg.
      This error is shown when a user specifies an invalid CPU value. For example, /m:foo instead of /m:2.
      LOCALIZATION: The prefix "MSBUILD : error MSBxxxx:" should not be localized.
    </note>
      </trans-unit>
      <trans-unit id="InvalidMaxCPUCountValueOutsideRange">
        <source>MSBUILD : error MSB1032: Maximum CPU count is not valid. Value must be an integer greater than zero and no more than 1024.</source>
        <target state="translated">MSBUILD : error MSB1032: 最大 CPU 計數無效。值必須為大於零且不超過 1024 的整數。</target>
        <note>{StrBegin="MSBUILD : error MSB1032: "}
      UE: This message does not need in-line parameters because the exception takes care of displaying the invalid arg.
      This error is shown when a user specifies a CPU value that is zero or less. For example, /m:0 instead of /m:2.
      LOCALIZATION: The prefix "MSBUILD : error MSBxxxx:" should not be localized.
    </note>
      </trans-unit>
      <trans-unit id="InvalidNodeNumberValue">
        <source>MSBUILD : error MSB1033: Node number is not valid. {0}.</source>
        <target state="translated">MSBUILD : error MSB1033: 節點數目無效。{0}。</target>
        <note>
      {StrBegin="MSBUILD : error MSB1033: "}
      UE: This message does not need in-line parameters because the exception takes care of displaying the invalid arg.
      This error is shown when a user specifies a CPU value that is zero or less. For example, /nodemode:foo instead of /nodemode:2.
      LOCALIZATION: The prefix "MSBUILD : error MSBxxxx:" should not be localized.
    </note>
      </trans-unit>
      <trans-unit id="InvalidNodeNumberValueIsNegative">
        <source>MSBUILD : error MSB1034: Node number is not valid. Value must be an integer greater than zero.</source>
        <target state="translated">MSBUILD : error MSB1034: 節點數目無效。值必須為大於零的整數。</target>
        <note>{StrBegin="MSBUILD : error MSB1034: "}
        UE: This message does not need in-line parameters because the exception takes care of displaying the invalid arg.
        This error is shown when a user specifies a CPU value that is zero or less. For example, /nodemode:0 instead of /nodemode:2.
        LOCALIZATION: The prefix "MSBUILD : error MSBxxxx:" should not be localized.
      </note>
      </trans-unit>
      <trans-unit id="InvalidPropertyError">
        <source>MSBUILD : error MSB1006: Property is not valid.</source>
        <target state="translated">MSBUILD : error MSB1006: 屬性無效。</target>
        <note>
      {StrBegin="MSBUILD : error MSB1006: "}UE: This message does not need in-line parameters because the exception takes care of displaying the invalid arg.
      This error is shown if the user does any of the following:
      msbuild.exe /property:foo              (missing property value)
      msbuild.exe /property:=4               (missing property name)
      The user must pass in an actual property name and value following the switch, as in "msbuild.exe /property:Configuration=Debug".
      LOCALIZATION: The prefix "MSBUILD : error MSBxxxx:" should not be localized.
    </note>
      </trans-unit>
      <trans-unit id="InvalidSchemaFile">
        <source>MSBUILD : MSB1046: The schema "{0}" is not valid. {1}</source>
        <target state="translated">MSBUILD : MSB1046: 結構描述 "{0}" 無效。{1}</target>
        <note>{StrBegin="MSBUILD : MSB1046: "}UE: This message is shown when the schema file provided for the validation of a project is itself not valid.
    LOCALIZATION: "{0}" is the schema file path. "{1}" is a message from an FX exception that describes why the schema file is bad.</note>
      </trans-unit>
      <trans-unit id="InvalidSwitchIndicator">
        <source>Switch: {0}</source>
        <target state="translated">參數: {0}</target>
        <note>
      UE: This is attached to error messages caused by an invalid switch. This message indicates what the invalid arg was.
      For example, if an unknown switch is passed to MSBuild.exe, the error message will look like this:
      MSBUILD : error MSB1001: Unknown switch.
      Switch: /bogus
      LOCALIZATION: {0} contains the invalid switch text.
    </note>
      </trans-unit>
      <trans-unit id="InvalidToolsVersionError">
        <source>MSBUILD : error MSB1040: ToolsVersion is not valid. {0}</source>
        <target state="translated">MSBUILD : error MSB1040: ToolsVersion 無效。{0}</target>
        <note>
      {StrBegin="MSBUILD : error MSB1040: "}
      UE: This message does not need in-line parameters because the exception takes care of displaying the invalid arg.
      This error is shown when a user specifies an unknown toolversion, eg /toolsversion:99
      LOCALIZATION: The prefix "MSBUILD : error MSBxxxx:" should not be localized.
    </note>
      </trans-unit>
      <trans-unit id="InvalidVerbosityError">
        <source>MSBUILD : error MSB1018: Verbosity level is not valid.</source>
        <target state="translated">MSBUILD : error MSB1018: 詳細等級無效。</target>
        <note>
      {StrBegin="MSBUILD : error MSB1018: "}UE: This message does not need in-line parameters because the exception takes care of displaying the invalid arg.
      This error is shown when a user specifies an unknown verbosity level e.g. "msbuild /verbosity:foo". The only valid verbosities
      (and their short forms) are: q[uiet], m[inimal], n[ormal], d[etailed], diag[nostic].
      LOCALIZATION: The prefix "MSBUILD : error MSBxxxx:" should not be localized.
    </note>
      </trans-unit>
      <trans-unit id="LoggerFatalError">
        <source>MSBUILD : error MSB1028: The logger failed unexpectedly.</source>
        <target state="translated">MSBUILD : error MSB1028: 記錄器發生未預期的失敗。</target>
        <note>{StrBegin="MSBUILD : error MSB1028: "}
      UE: This error is shown when a logger specified with the /logger switch throws an exception while being
      initialized. This message is followed by the exception text including the stack trace.
      LOCALIZATION: The prefix "MSBUILD : error MSBxxxx:" should not be localized.</note>
      </trans-unit>
      <trans-unit id="LoggerFailurePrefixNoErrorCode">
        <source>MSBUILD : Logger error {0}: {1}</source>
        <target state="translated">MSBUILD : 記錄器 error {0}: {1}</target>
        <note>UE: This prefixes the error message emitted by a logger, when a logger fails in a controlled way using a LoggerException.
      For example, the logger is indicating that it could not create its output file.
      There's no error code because one was supplied by the logger.
      LOCALIZATION: The word "Logger" should be localized, the words "MSBuild" and "error" should NOT be localized.
      </note>
      </trans-unit>
      <trans-unit id="LoggerFailurePrefixWithErrorCode">
        <source>MSBUILD : Logger error MSB1029: {0}</source>
        <target state="translated">MSBUILD : 記錄器 error MSB1029: {0}</target>
        <note>{SubString="Logger", "{0}"}{StrBegin="MSBUILD : "}
        UE: This prefixes the error message emitted by a logger, when a logger fails in a controlled way using a LoggerException.
        For example, the logger is indicating that it could not create its output file.
        This is like LoggerFailurePrefixNoErrorCode, but the logger didn't supply its own error code, so we have to provide one.
        LOCALIZATION: The word "Logger" should be localized, the words "MSBuild" and "error" should NOT be localized.
      </note>
      </trans-unit>
      <trans-unit id="MissingLoggerError">
        <source>MSBUILD : error MSB1007: Specify a logger.</source>
        <target state="translated">MSBUILD : error MSB1007: 指定記錄器。</target>
        <note>
      {StrBegin="MSBUILD : error MSB1007: "}UE: This happens if the user does something like "msbuild.exe /logger". The user must pass in an actual logger class
      following the switch, as in "msbuild.exe /logger:XMLLogger,MyLogger,Version=1.0.2,Culture=neutral".
      LOCALIZATION: The prefix "MSBUILD : error MSBxxxx:" should not be localized.
    </note>
      </trans-unit>
      <trans-unit id="MissingMaxCPUCountError">
        <source>MSBUILD : error MSB1031: Specify the maximum number of CPUs.</source>
        <target state="translated">MSBUILD : error MSB1031: 指定 CPU 的最大數目。</target>
        <note>
      {StrBegin="MSBUILD : error MSB1031: "}UE: This happens if the user does something like "msbuild.exe /m". The user must pass in an actual number like /m:4.
      LOCALIZATION: The prefix "MSBUILD : error MSBxxxx:" should not be localized.
    </note>
      </trans-unit>
      <trans-unit id="MissingProjectError">
        <source>MSBUILD : error MSB1003: Specify a project or solution file. The current working directory does not contain a project or solution file.</source>
        <target state="translated">MSBUILD : error MSB1003: 指定專案或方案檔。目前工作目錄未包含專案或方案檔。</target>
        <note>
      {StrBegin="MSBUILD : error MSB1003: "}UE: The user must either specify a project or solution file to build, or there must be a project file in the current directory
      with a file extension ending in "proj" (e.g., foo.csproj), or a solution file ending in "sln".
      LOCALIZATION: The prefix "MSBUILD : error MSBxxxx:" should not be localized.
    </note>
      </trans-unit>
      <trans-unit id="MissingPropertyError">
        <source>MSBUILD : error MSB1005: Specify a property and its value.</source>
        <target state="translated">MSBUILD : error MSB1005: 請指定屬性和屬性值。</target>
        <note>
      {StrBegin="MSBUILD : error MSB1005: "}UE: This happens if the user does something like "msbuild.exe /property". The user must pass in an actual property
      name and value following the switch, as in "msbuild.exe /property:Configuration=Debug".
      LOCALIZATION: The prefix "MSBUILD : error MSBxxxx:" should not be localized.
    </note>
      </trans-unit>
      <trans-unit id="MissingResponseFileError">
        <source>MSBUILD : error MSB1012: Specify a response file.</source>
        <target state="translated">MSBUILD : error MSB1012: 請指定回應檔。</target>
        <note>
      {StrBegin="MSBUILD : error MSB1012: "}UE: This error would occur if the user did something like "msbuild.exe @ foo.proj". The at-sign must be followed by a
      response file.
      LOCALIZATION: The prefix "MSBUILD : error MSBxxxx:" should not be localized.
    </note>
      </trans-unit>
      <trans-unit id="MissingTargetError">
        <source>MSBUILD : error MSB1004: Specify the name of the target.</source>
        <target state="translated">MSBUILD : error MSB1004: 請指定目標的名稱。</target>
        <note>
      {StrBegin="MSBUILD : error MSB1004: "}UE: This happens if the user does something like "msbuild.exe /target". The user must pass in an actual target name
      following the switch, as in "msbuild.exe /target:blah".
      LOCALIZATION: The prefix "MSBUILD : error MSBxxxx:" should not be localized.
    </note>
      </trans-unit>
      <trans-unit id="MissingToolsVersionError">
        <source>MSBUILD : error MSB1039: Specify the version of the toolset.</source>
        <target state="translated">MSBUILD : error MSB1039: 指定工具組的版本。</target>
        <note>
      {StrBegin="MSBUILD : error MSB1039: "}
      UE: This happens if the user does something like "msbuild.exe /ToolsVersion". The user must pass in an actual toolsversion
      name following the switch, as in "msbuild.exe /ToolsVersion:3.5".
      LOCALIZATION: The prefix "MSBUILD : error MSBxxxx:" should not be localized.
    </note>
      </trans-unit>
      <trans-unit id="MissingVerbosityError">
        <source>MSBUILD : error MSB1016: Specify the verbosity level.</source>
        <target state="translated">MSBUILD : error MSB1016: 請指定詳細等級。</target>
        <note>
      {StrBegin="MSBUILD : error MSB1016: "}UE: This happens if the user does something like "msbuild.exe /verbosity". The user must pass in a verbosity level
      after the switch e.g. "msbuild.exe /verbosity:detailed".
      LOCALIZATION: The prefix "MSBUILD : error MSBxxxx:" should not be localized.
    </note>
      </trans-unit>
      <trans-unit id="MultipleSchemasError">
        <source>MSBUILD : error MSB1024: Only one schema can be specified for validation of the project.</source>
        <target state="translated">MSBUILD : error MSB1024: 專案的驗證只能指定一個結構描述。</target>
        <note>
      {StrBegin="MSBUILD : error MSB1024: "}UE: The user did something like msbuild /validate:foo.xsd /validate:bar.xsd. We only allow one schema to be specified.
      LOCALIZATION: The prefix "MSBUILD : error MSBxxxx:" should not be localized.
    </note>
      </trans-unit>
      <trans-unit id="PickedUpSwitchesFromAutoResponse">
        <source>Some command line switches were read from the auto-response file "{0}". To disable this file, use the "/noautoresponse" switch.</source>
        <target state="translated">有些命令列參數讀取自自動回應檔 "{0}"。若要停用此檔案，請使用 "/noautoresponse" 參數。</target>
        <note>
      UE: This message appears in high verbosity modes when we used some
      switches from the auto-response file msbuild.rsp: otherwise the user may be unaware
      where the switches are coming from.
    </note>
      </trans-unit>
      <trans-unit id="ProjectNotFoundError">
        <source>MSBUILD : error MSB1009: Project file does not exist.</source>
        <target state="translated">MSBUILD : error MSB1009: 專案檔不存在。</target>
        <note>{StrBegin="MSBUILD : error MSB1009: "}UE: This message does not need in-line parameters because the exception takes care of displaying the invalid arg.
      LOCALIZATION: The prefix "MSBUILD : error MSBxxxx:" should not be localized.</note>
      </trans-unit>
      <trans-unit id="PossiblyOmittedMaxCPUSwitch">
        <source>Building the projects in this solution one at a time. To enable parallel build, please add the "/m" switch.</source>
        <target state="translated">在此解決方案中一次建置一個專案。若要啟用平行建置，請新增 "/m" 參數。</target>
        <note />
      </trans-unit>
      <trans-unit id="ProjectSchemaErrorHalt">
        <source>MSBUILD : MSB1045: Stopping because of syntax errors in project file.</source>
        <target state="translated">MSBUILD : MSB1045: 正在停止，因為專案檔中有語法錯誤。</target>
        <note>{StrBegin="MSBUILD : MSB1045: "}</note>
      </trans-unit>
      <trans-unit id="ReadResponseFileError">
        <source>MSBUILD : error MSB1023: Cannot read the response file. {0}</source>
        <target state="translated">MSBUILD : error MSB1023: 無法讀取回應檔。{0}</target>
        <note>{StrBegin="MSBUILD : error MSB1023: "}UE: This error is shown when the response file cannot be read off disk.
    LOCALIZATION: The prefix "MSBUILD : error MSBxxxx:" should not be localized. {0} contains a localized message explaining
    why the response file could not be read -- this message comes from the CLR/FX.</note>
      </trans-unit>
      <trans-unit id="RepeatedResponseFileError">
        <source>MSBUILD : error MSB1013: The response file was specified twice. A response file can be specified only once. Any files named "msbuild.rsp" in the directory of MSBuild.exe or in the directory of the first project or solution built (which if no project or solution is specified is the current working directory) were automatically used as response files.</source>
        <target state="translated">MSBUILD : error MSB1013: 回應檔指定了兩次。回應檔只能指定一次。已自動將 MSBuild.exe 目錄或所建置的第一個專案或解決方案的目錄 (如果未指定專案或解決方案，則為目前的工作目錄) 中任何名為 "msbuild.rsp" 的檔案，當作回應檔使用。</target>
        <note>{StrBegin="MSBUILD : error MSB1013: "}UE: Response files are just text files that contain a bunch of command-line switches to be passed to MSBuild.exe. The
    purpose is so you don't have to type the same switches over and over again ... you can just pass in the response file instead.
    Response files can include the @ switch in order to further include other response files. In order to prevent a circular
    reference here, we disallow the same response file from being included twice. This error message would be followed by the
    exact @ switch that resulted in the duplicate response file.
    LOCALIZATION: The prefix "MSBUILD : error MSBxxxx:" should not be localized.</note>
      </trans-unit>
      <trans-unit id="ResponseFileNotFoundError">
        <source>MSBUILD : error MSB1022: Response file does not exist.</source>
        <target state="translated">MSBUILD : error MSB1022: 回應檔不存在。</target>
        <note>{StrBegin="MSBUILD : error MSB1022: "}UE: This message would show if the user did something like "msbuild @bogus.rsp" where bogus.rsp doesn't exist. This
    message does not need in-line parameters because the exception takes care of displaying the invalid arg.
    LOCALIZATION: The prefix "MSBUILD : error MSBxxxx:" should not be localized.</note>
      </trans-unit>
      <trans-unit id="SchemaFileLocation">
        <source>Validating project using schema file "{0}".</source>
        <target state="translated">正在使用結構描述檔 "{0}" 驗證專案。</target>
        <note>LOCALIZATION: "{0}" is the location of the schema file.</note>
      </trans-unit>
      <trans-unit id="SchemaValidationError">
        <source>MSBUILD : MSB1044: Project is not valid. {0}</source>
        <target state="translated">MSBUILD : MSB1044: 專案無效。{0}</target>
        <note>{StrBegin="MSBUILD : MSB1044: "}UE: This error is shown when the user asks his project to be validated against a schema (/val switch for
    MSBuild.exe), and the project has errors. "{0}" contains a message explaining the problem.
    LOCALIZATION: "{0}" is a message from the System.XML schema validator and is already localized.</note>
      </trans-unit>
      <trans-unit id="SchemaNotFoundError">
        <source>MSBUILD : error MSB1026: Schema file does not exist.</source>
        <target state="translated">MSBUILD : error MSB1026: 結構描述檔不存在。</target>
        <note>{StrBegin="MSBUILD : error MSB1026: "}UE: This error is shown when the user specifies a schema file using the /validate:&lt;schema&gt; switch, and the file
    does not exist on disk. This message does not need in-line parameters because the exception takes care of displaying the
    invalid arg.
    LOCALIZATION: The prefix "MSBUILD : error MSBxxxx:" should not be localized.</note>
      </trans-unit>
      <trans-unit id="SchemaNotFoundErrorWithFile">
        <source>MSBUILD : error MSB1026: Schema file '{0}' does not exist.</source>
        <target state="needs-review-translation">MSBUILD : error MSB1026: 結構描述檔 '{0}' 不存在。</target>
        <note>{StrBegin="MSBUILD : error MSB1026: "}UE: This error is printed if the default schema does not exist or in the extremely unlikely event
    that an explicit schema file was passed and existed when the command line parameters were checked but was deleted from disk before this check was made.
    LOCALIZATION: The prefix "MSBUILD : error MSBxxxx:" should not be localized.</note>
      </trans-unit>
      <trans-unit id="UnexpectedParametersError">
        <source>MSBUILD : error MSB1002: This switch does not take any parameters.</source>
        <target state="translated">MSBUILD : error MSB1002: 這個參數不使用任何參數。</target>
        <note>{StrBegin="MSBUILD : error MSB1002: "}UE: For example, if somebody types "msbuild.exe /nologo:1", they would get this error because the /nologo switch
    should not be followed by any parameters ... it stands alone.
    LOCALIZATION: The prefix "MSBUILD : error MSBxxxx:" should not be localized.</note>
      </trans-unit>
      <trans-unit id="UnknownSwitchError">
        <source>MSBUILD : error MSB1001: Unknown switch.</source>
        <target state="translated">MSBUILD : error MSB1001: 未知的參數。</target>
        <note>{StrBegin="MSBUILD : error MSB1001: "}UE: This occurs when the user passes in an unrecognized switch on the MSBuild.exe command-line.
    LOCALIZATION: The prefix "MSBUILD : error MSBxxxx:" should not be localized.</note>
      </trans-unit>
      <trans-unit id="UnsupportedOS">
        <source>MSBUILD : error MSB1015: MSBuild does not run on this version of the operating system. It is only supported on Windows 2000, Windows XP, and later versions.</source>
        <target state="translated">MSBUILD : error MSB1015: MSBuild 在此版本的作業系統上不會執行。只有在 Windows 2000、Windows XP 及更新版本才受支援。</target>
        <note>{StrBegin="MSBUILD : error MSB1015: "}LOCALIZATION: The error prefix "MSBUILD : error MSBxxxx:" should not be localized.</note>
      </trans-unit>
      <trans-unit id="Using35Engine">
        <source>Forcing load of Microsoft.Build.Engine because MSBUILDOLDOM=1...</source>
        <target state="translated">正在強制載入 Microsoft.Build.Engine，因為 MSBUILDOLDOM=1...</target>
        <note />
      </trans-unit>
      <trans-unit id="MissingIgnoreProjectExtensionsError">
        <source>MSBUILD : error MSB1035: Specify the project extensions to ignore.</source>
        <target state="needs-review-translation">MSBUILD : error MSB1035: 指定要忽略的專案副檔名。</target>
        <note>{StrBegin="MSBUILD : error MSB1035: "}
      UE: This happens if the user does something like "msbuild.exe /IgnoreProjectextensions". The user must pass in one or more
      project extensions to ignore e.g. "msbuild.exe /IgnoreProjectExtensions:.sln".
      LOCALIZATION: The prefix "MSBUILD : error MSBxxxx:" should not be localized.
    </note>
      </trans-unit>
      <trans-unit id="InvalidExtensionToIgnore">
        <source>MSBUILD : error MSB1036: There is an invalid extension in the /ignoreprojectextensions list. Extensions must start with a period ".", have one or more characters after the period and not contain any invalid path characters or wildcards.</source>
        <target state="translated">MSBUILD : error MSB1036: /ignoreprojectextensions 清單中有無效的副檔名。副檔名必須以句點 "." 開頭、句點後面有一個 (含) 以上的字元，而且不可包含任何無效路徑字元或萬用字元。</target>
        <note>{StrBegin="MSBUILD : error MSB1036: "}LOCALIZATION: The error prefix "MSBUILD : error MSBxxxx:" should not be localized.</note>
      </trans-unit>
      <trans-unit id="MissingConsoleLoggerParameterError">
        <source>MSBUILD : error MSB1037: Specify one or more parameters for the console logger if using the /consoleLoggerParameters switch</source>
        <target state="translated">MSBUILD : error MSB1037: 如果使用 /consoleLoggerParameters 參數，請指定一或多個主控台記錄器的參數</target>
        <note>{StrBegin="MSBUILD : error MSB1037: "}
      UE: This happens if the user does something like "msbuild.exe /consoleLoggerParameters:". The user must pass in one or more parameters
      after the switch e.g. "msbuild.exe /consoleLoggerParameters:ErrorSummary".
      LOCALIZATION: The prefix "MSBUILD : error MSBxxxx:" should not be localized.
    </note>
      </trans-unit>
      <trans-unit id="MissingFileLoggerParameterError">
        <source>MSBUILD : error MSB1038: Specify one or more parameters for the file logger if using the /fileLoggerParameters switch</source>
        <target state="translated">MSBUILD : error MSB1038: 如果使用 /fileLoggerParameters 參數，請指定一或多個檔案記錄器的參數</target>
        <note>{StrBegin="MSBUILD : error MSB1038: "}
      UE: This happens if the user does something like "msbuild.exe /fileLoggerParameters:". The user must pass in one or more parameters
      after the switch e.g. "msbuild.exe /fileLoggerParameters:logfile=c:\temp\logfile".
      LOCALIZATION: The prefix "MSBUILD : error MSBxxxx:" should not be localized.
    </note>
      </trans-unit>
      <trans-unit id="MissingNodeReuseParameterError">
        <source>MSBUILD : error MSB1041: Specify one or more parameters for node reuse if using the /nodereuse switch</source>
        <target state="translated">MSBUILD : error MSB1041: 如果使用 /nodereuse 參數，請指定一或多個節點重複使用的參數</target>
        <note>{StrBegin="MSBUILD : error MSB1041: "}
      UE: This happens if the user does something like "msbuild.exe /nodereuse:" without a true or false
      LOCALIZATION: The prefix "MSBUILD : error MSBxxxx:" should not be localized.
     </note>
      </trans-unit>
      <trans-unit id="InvalidNodeReuseValue">
        <source>MSBUILD : error MSB1042: Node reuse value is not valid. {0}.</source>
        <target state="translated">MSBUILD : error MSB1042: 節點重複使用值無效。{0}。</target>
        <note>{StrBegin="MSBUILD : error MSB1042: "}
     UE: This message does not need in-line parameters because the exception takes care of displaying the invalid arg.
     This error is shown when a user specifies a node reuse value that is not equivilant to Boolean.TrueString or Boolean.FalseString.
     LOCALIZATION: The prefix "MSBUILD : error MSBxxxx:" should not be localized.
  </note>
      </trans-unit>
      <trans-unit id="AbortingBuild">
        <source>Attempting to cancel the build...</source>
        <target state="translated">正在嘗試取消建置...</target>
        <note />
      </trans-unit>
      <trans-unit id="InvalidPreprocessPath">
        <source>MSBUILD : error MSB1047: File to preprocess to is not valid. {0}</source>
        <target state="translated">MSBUILD : error MSB1047: 要前置處理的目地檔案無效。{0}</target>
        <note>{StrBegin="MSBUILD : error MSB1047: "}</note>
      </trans-unit>
      <trans-unit id="LoggerCreationError">
        <source>MSBUILD : error MSB1021: Cannot create an instance of the logger. {0}</source>
        <target state="translated">MSBUILD : error MSB1021: 無法建立記錄器的執行個體。{0}</target>
        <note>{StrBegin="MSBUILD : error MSB1021: "}
      UE: This error is shown when a logger cannot be loaded and instantiated from its assembly.
      LOCALIZATION: The prefix "MSBUILD : error MSBxxxx:" should not be localized. {0} contains a message explaining why the
      logger could not be created -- this message comes from the CLR/FX and is localized.</note>
      </trans-unit>
      <trans-unit id="LoggerNotFoundError">
        <source>MSBUILD : error MSB1020: The logger was not found. Check the following: 1.) The logger name specified is the same as the name of the logger class. 2.) The logger class is "public" and implements the Microsoft.Build.Framework.ILogger interface. 3.) The path to the logger assembly is correct, or the logger can be loaded using only the assembly name provided.</source>
        <target state="translated">MSBUILD : error MSB1020: 找不到記錄器。請檢查下列事項: 1.) 指定的記錄器名稱與記錄器類別的名稱相同。2.) 記錄器類別為 "public" 且實作 Microsoft.Build.Framework.ILogger 介面。3.) 記錄器組件的路徑為正確，或記錄器只能使用所提供的組件名稱載入。</target>
        <note>
      {StrBegin="MSBUILD : error MSB1020: "}UE: This message does not need in-line parameters because the exception takes care of displaying the invalid arg.
      This error is shown when a user specifies an logger that does not exist e.g. "msbuild /logger:FooLoggerClass,FooAssembly". The
      logger class must exist in the given assembly.
      LOCALIZATION: The prefix "MSBUILD : error MSBxxxx:" should not be localized.
    </note>
      </trans-unit>
      <trans-unit id="ProjectUpgradeNeededToVcxProj">
        <source>MSBUILD : error MSB4192: The project file "{0}" is in the ".vcproj" or ".dsp" file format, which MSBuild cannot build directly. Please convert the project by opening it in the Visual Studio IDE or running the conversion tool, or, for ".vcproj", use MSBuild to build the solution file containing the project instead.</source>
        <target state="translated">MSBUILD : error MSB4192: 專案檔 "{0}" 的檔案格式為 ".vcproj" 或 ".dsp"，MSBuild 無法直接加以建置。請在 Visual Studio IDE 中開啟此專案或執行轉換工具加以轉換，若是 ".vcproj"，則改為使用 MSBuild 建置包含專案的方案檔。</target>
        <note>{StrBegin="MSBUILD : error MSB4192: "} LOC: ".vcproj" and ".dsp" should not be localized</note>
      </trans-unit>
      <trans-unit id="NeedJustMyCode">
        <source>If MSBuild debugging does not work correctly, please verify that the "Just My Code" feature is enabled in Visual Studio, and that you have selected the managed debugger.</source>
        <target state="translated">如果 MSBuild 偵錯無法正確運作，請確認是否已在 Visual Studio 中啟用 [Just My Code] 功能、以及是否已選取受控偵錯工具。</target>
        <note />
      </trans-unit>
      <trans-unit id="DebuggingSolutionFiles">
        <source>MSBUILD : error MSB1048: Solution files cannot be debugged directly. Run MSBuild first with an environment variable MSBUILDEMITSOLUTION=1 to create a corresponding ".sln.metaproj" file. Then debug that.</source>
        <target state="translated">MSBUILD : error MSB1048: 無法直接對方案檔偵錯。先使用環境變數 MSBUILDEMITSOLUTION=1 執行 MSBuild，以建立對應的 ".sln.metaproj" 檔案。然後對該檔案偵錯。</target>
        <note>{StrBegin="MSBUILD : error MSB1048: "} LOC: ".SLN" should not be localized</note>
      </trans-unit>
      <trans-unit id="BuildStarted">
        <source>Build started.</source>
        <target state="translated">已經開始建置。</target>
        <note />
      </trans-unit>
      <trans-unit id="FileLocation">
        <source>{0} ({1},{2})</source>
        <target state="translated">{0} ({1},{2})</target>
        <note>A file location to be embedded in a string.</note>
      </trans-unit>
      <trans-unit id="AmbiguousProjectDirectoryError">
        <source>MSBUILD : error MSB1050: Specify which project or solution file to use because the folder "{0}" contains more than one project or solution file.</source>
        <target state="translated">MSBUILD : 錯誤 MSB1050: 因為資料夾 "{0}" 包含多個專案檔或解決方案檔，所以請指定所要使用的專案檔或解決方案檔。</target>
        <note>
      {StrBegin="MSBUILD : error MSB1050: "}UE: If no project or solution file is explicitly specified on the MSBuild.exe command-line, then the engine searches for a
      project or solution file in the current directory by looking for *.*PROJ and *.SLN. If more than one file is found that matches this wildcard, we
      fire this error.
      LOCALIZATION: The prefix "MSB1050 : error MSBxxxx:" should not be localized.
    </note>
      </trans-unit>
      <trans-unit id="HelpMessage_28_WarnAsErrorSwitch">
        <source>  /warnaserror[:code[;code2]]
                     List of warning codes to treats as errors.  Use a semicolon
                     or a comma to separate multiple warning codes. To treat all
                     warnings as errors use the switch with no values.
                     (Short form: /err[:c;[c2]])

                     Example:
                       /warnaserror:MSB4130

                     When a warning is treated as an error the target will
                     continue to execute as if it was a warning but the overall
                     build will fail.
    </source>
        <target state="translated">  /warnaserror[:code[;code2]]
                     要視為錯誤之警告碼的清單。如有多個
                     警告碼，請使用分號或逗點加以分隔。
                     若要將所有警告視為錯誤，請使用參數，但不要指定值。
                     (簡短形式: /err[:c;[c2]])

                     範例:
                       /warnaserror:MSB4130

                     當將警告視為錯誤時，目標會將其
                     視為警告繼續執行，但整個建置
                     作業會失敗。
    </target>
        <note>
      LOCALIZATION: "/warnaserror" and "/err" should not be localized.
      LOCALIZATION: None of the lines should be longer than a standard width console window, eg 80 chars.
    </note>
      </trans-unit>
      <trans-unit id="HelpMessage_29_WarnAsMessageSwitch">
        <source>  /warnasmessage[:code[;code2]]
                     List of warning codes to treats as low importance
                     messages.  Use a semicolon or a comma to separate
                     multiple warning codes.
                     (Short form: /nowarn[:c;[c2]])

                     Example:
                       /warnasmessage:MSB3026
    </source>
        <target state="translated">  /warnasmessage[:code[;code2]]
                     要視為低重要性訊息之警告碼的清單。
                     如有多個警告碼，請使用分號或逗點
                     加以分隔。
                     (Short form: /nowarn[:c;[c2]])

                     範例:
                       /warnasmessage:MSB3026
    </target>
        <note>
      LOCALIZATION: "/warnasmessage" and "/nowarn" should not be localized.
      LOCALIZATION: None of the lines should be longer than a standard width console window, eg 80 chars.
    </note>
      </trans-unit>
      <trans-unit id="ParameterRequiredError">
        <source>MSBUILD : error MSB1049: The {0} parameter must be specified</source>
        <target state="translated">MSBUILD: 錯誤 MSB1049: 必須指定 {0} 參數。</target>
        <note>{StrBegin="MSBUILD : error MSB1049: "}</note>
      </trans-unit>
      <trans-unit id="MissingWarnAsMessageParameterError">
        <source>MSBUILD : error MSB1051: Specify one or more warning codes to treat as low importance messages when using the /warnasmessage switch.</source>
        <target state="translated">MSBUILD : 錯誤 MSB1051: 使用 /warnasmessage 參數時，請指定一或多個要視為低重要性訊息的警告碼。</target>
        <note>
      {StrBegin="MSBUILD : error MSB1051: "}
      UE: This happens if the user does something like "msbuild.exe /warnasmessage:" without any codes.
      LOCALIZATION: The prefix "MSBUILD : error MSBxxxx:" should not be localized.
    </note>
      </trans-unit>
      <trans-unit id="HelpMessage_30_BinaryLoggerSwitch">
        <source>  /binaryLogger[:[LogFile=]output.binlog[;ProjectImports={None,Embed,ZipFile}]]
                     Serializes all build events to a compressed binary file.
                     By default the file is in the current directory and named
                     "msbuild.binlog". The binary log is a detailed description
                     of the build process that can later be used to reconstruct
                     text logs and used by other analysis tools. A binary log
                     is usually 10-20x smaller than the most detailed text
                     diagnostic-level log, but it contains more information.
                     (Short form: /bl)

                     The binary logger by default collects the source text of
                     project files, including all imported projects and target
                     files encountered during the build. The optional
                     ProjectImports switch controls this behavior:

                      ProjectImports=None     - Don't collect the project
                                                imports.
                      ProjectImports=Embed    - Embed project imports in the
                                                log file.
                      ProjectImports=ZipFile  - Save project files to
                                                output.projectimports.zip
                                                where output is the same name
                                                as the binary log file name.

                     The default setting for ProjectImports is Embed.
                     Note: the logger does not collect non-MSBuild source files
                     such as .cs, .cpp etc.

                     A .binlog file can be "played back" by passing it to
                     msbuild.exe as an argument instead of a project/solution.
                     Other loggers will receive the information contained
                     in the log file as if the original build was happening.
                     You can read more about the binary log and its usages at:
                     https://github.com/Microsoft/msbuild/wiki/Binary-Log

                     Examples:
                       /bl
                       /bl:output.binlog
                       /bl:output.binlog;ProjectImports=None
                       /bl:output.binlog;ProjectImports=ZipFile
                       /bl:..\..\custom.binlog
                       /binaryLogger
    </source>
        <target state="translated">  /binaryLogger[:[LogFile=]output.binlog[;ProjectImports={None,Embed,ZipFile}]]
                    將所有建置事件序列化成壓縮的二進位檔案。
                     根據預設，此檔案存放在目前的目錄下，
                     並會命名為 "msbuild.binlog"。此二進位記錄檔是
                     建置程序的詳細描述，之後可用於重建文字記錄，
                     以及供其他分析工具使用。二進位記錄檔
                     的大小通常會比大部分的詳細文字
                     診斷層級記錄小 10-20 倍，但包含了更多資訊。
                     (簡短形式: /bl)

                     根據預設，二進位記錄器會收集專案檔的
                     原始程式文字，包括在建置期間遇到的
                     匯入專案及目標檔案。選擇性的 ProjectImports 參數
                     會控制此行為:

                      ProjectImports=None     - 不收集專案
                                                匯入。
                      ProjectImports=Embed    - 在記錄檔中內嵌
                                                專案匯入。
                      ProjectImports=ZipFile  - 將專案檔儲存到
                                                output.projectimports.zip，
                                                其中輸出的名稱與
                                                二進位記錄檔名稱相同。

                     ProjectImports 的預設設定為 Embed。
                     注意: 記錄器不會收集非 MSBuild 的來源檔案，
                     例如 .cs、.cpp 等。

                     將 .binlog 檔案傳遞到 msbuild.exe 作為引數而非
                     專案/解決方案，即可加以「播放」。
                     其他記錄器會收到記錄檔中包含的資訊，
                     就如同原始組建發生時的情況。
                     若要深入閱讀二進位記錄檔及其使用方式，請前往:
                     https://github.com/Microsoft/msbuild/wiki/Binary-Log

                     範例:
                       /bl
                       /bl:output.binlog
                       /bl:output.binlog;ProjectImports=None
                       /bl:output.binlog;ProjectImports=ZipFile
                       /bl:..\..\custom.binlog
                       /binaryLogger
    </target>
        <note>
      LOCALIZATION: The following should not be localized:
      1) "msbuild"
      2) the string "binlog" that describes the file extension
      3) all switch names and their short forms e.g. /bl and /binaryLogger
      LOCALIZATION: None of the lines should be longer than a standard width console window, eg 80 chars.
    </note>
      </trans-unit>
      <trans-unit id="HelpMessage_31_RestoreSwitch">
        <source>  /restore[:True|False]
                     Runs a target named Restore prior to building
                     other targets.  This is useful when your project
                     tree requires packages to be restored before they
                     can be built. Specifying /restore is the same as
                     specifying /restore:True.  Use the parameter to
                     override a value that comes from a response file.
                     (Short form: /r)
    </source>
        <target state="translated">  /restore[:True|False]
                     在建置其他目標前，會先執行名為
                     Restore 的目標。當您專案樹狀結構的
                     套件必須先還原才可加以建置時，這會很實用。
                     指定 /restore 的方式與指定
                     /restore:True 的方式相同。  使用該參數來
                     覆寫來自回應檔的值。
                     (簡短形式: /r)
    </target>
        <note>
      LOCALIZATION: "/restore" and "/r" should not be localized.
      LOCALIZATION: None of the lines should be longer than a standard width console window, eg 80 chars.
    </note>
      </trans-unit>
      <trans-unit id="InvalidNodeReuseTrueValue">
        <source>MSBUILD : error MSB1042: Node reuse value is not valid. This version of MSBuild does not support node reuse. If specified, the node reuse switch value must be false.</source>
        <target state="translated">MSBUILD : error MSB1042: 節點重複使用值無效。此版 MSBuild 不支援節點重複使用。若已指定，節點重複使用參數值必為 false。</target>
        <note>{StrBegin="MSBUILD : error MSB1042: "}
     UE: This message does not need in-line parameters because the exception takes care of displaying the invalid arg.
     This error is shown when a user specifies a node reuse value that is not equivalent to Boolean.TrueString or Boolean.FalseString.
     LOCALIZATION: The prefix "MSBUILD : error MSBxxxx:" should not be localized.
  </note>
      </trans-unit>
      <trans-unit id="InvalidRestoreValue">
        <source>MSBUILD : error MSB1052: Restore value is not valid. {0}</source>
        <target state="translated">MSBUILD : 錯誤 MSB1052: 還原值無效。{0}</target>
        <note>{StrBegin="MSBUILD : error MSB1052: "}
      UE: This message does not need in-line parameters because the exception takes care of displaying the invalid arg.
      This error is shown when a user specifies a restore value that is not equivalent to Boolean.TrueString or Boolean.FalseString.
      LOCALIZATION: The prefix "MSBUILD : error MSBxxxx:" should not be localized.
    </note>
      </trans-unit>
      <trans-unit id="HelpMessage_32_ProfilerSwitch">
        <source>  /profileevaluation:&lt;file&gt;    
                     Profiles MSBuild evaluation and writes the result 
                     to the specified file. If the extension of the specified
                     file is '.md', the result is generated in markdown
                     format. Otherwise, a tab separated file is produced.
    </source>
<<<<<<< HEAD
        <target state="new">  /profileevaluation:&lt;file&gt;    
                     Profiles MSBuild evaluation and writes the result 
                     to the specified file. If the extension of the specified
                     file is '.md', the result is generated in markdown
                     format. Otherwise, a tab separated file is produced.
=======
        <target state="translated">  /profileevaluation:&lt;檔案&gt;    
                     分析 MSBuild 評估並將結果寫入
                     指定的檔案。若所指定檔案的副檔名為 
                     '.md'，結果會以 Markdown 格式
                     產生。否則會產生定位字元分隔檔案。
>>>>>>> a15eb55f
    </target>
        <note />
      </trans-unit>
      <trans-unit id="HelpMessage_33_RestorePropertySwitch">
        <source>  /restoreProperty:&lt;n&gt;=&lt;v&gt;
                     Set or override these project-level properties only
                     during restore and do not use properties specified
                     with the /property argument. &lt;n&gt; is the property
                     name, and &lt;v&gt; is the property value. Use a
                     semicolon or a comma to separate multiple properties,
                     or specify each property separately.
                     (Short form: /rp)
                     Example:
                       /restoreProperty:IsRestore=true;MyProperty=value
    </source>
<<<<<<< HEAD
        <target state="new">  /restoreProperty:&lt;n&gt;=&lt;v&gt;
                     Set or override these project-level properties only
                     during restore and do not use properties specified
                     with the /property argument. &lt;n&gt; is the property
                     name, and &lt;v&gt; is the property value. Use a
                     semicolon or a comma to separate multiple properties,
                     or specify each property separately.
                     (Short form: /rp)
                     Example:
=======
        <target state="translated">  /restoreProperty:&lt;n&gt;=&lt;v&gt;
                     請僅在還原期間設定或覆寫這些專案層級
                     的屬性，並請勿使用以 /property 引數
                     指定的屬性。&lt;n&gt; 為屬性名稱，
                     &lt;v&gt; 則為屬性值。請使用分號或點 (.) 
                     分隔多個屬性，
                     或個別指定各屬性。
                     (簡短形式: /rp)
                     範例:
>>>>>>> a15eb55f
                       /restoreProperty:IsRestore=true;MyProperty=value
    </target>
        <note>
      LOCALIZATION: "/restoreProperty" and "/rp" should not be localized.
      LOCALIZATION: None of the lines should be longer than a standard width console window, eg 80 chars.
    </note>
      </trans-unit>
      <trans-unit id="InvalidProfilerValue">
        <source>MSBUILD : error MSB1053: Provided filename is not valid. {0}</source>
<<<<<<< HEAD
        <target state="new">MSBUILD : error MSB1053: Provided filename is not valid. {0}</target>
=======
        <target state="translated">MSBUILD : 錯誤 MSB1053: 提供的檔案名稱無效。{0}</target>
>>>>>>> a15eb55f
        <note />
      </trans-unit>
      <trans-unit id="MissingProfileParameterError">
        <source>MSBUILD :error MSB1054: A filename must be specified to generate the profiler result.</source>
<<<<<<< HEAD
        <target state="new">MSBUILD :error MSB1054: A filename must be specified to generate the profiler result.</target>
=======
        <target state="translated">MSBUILD :錯誤 MSB1054: 必須指定檔案名稱才能產生分析工具結果。</target>
>>>>>>> a15eb55f
        <note />
      </trans-unit>
    </body>
  </file>
</xliff><|MERGE_RESOLUTION|>--- conflicted
+++ resolved
@@ -1394,19 +1394,11 @@
                      file is '.md', the result is generated in markdown
                      format. Otherwise, a tab separated file is produced.
     </source>
-<<<<<<< HEAD
-        <target state="new">  /profileevaluation:&lt;file&gt;    
-                     Profiles MSBuild evaluation and writes the result 
-                     to the specified file. If the extension of the specified
-                     file is '.md', the result is generated in markdown
-                     format. Otherwise, a tab separated file is produced.
-=======
         <target state="translated">  /profileevaluation:&lt;檔案&gt;    
                      分析 MSBuild 評估並將結果寫入
                      指定的檔案。若所指定檔案的副檔名為 
                      '.md'，結果會以 Markdown 格式
                      產生。否則會產生定位字元分隔檔案。
->>>>>>> a15eb55f
     </target>
         <note />
       </trans-unit>
@@ -1422,17 +1414,6 @@
                      Example:
                        /restoreProperty:IsRestore=true;MyProperty=value
     </source>
-<<<<<<< HEAD
-        <target state="new">  /restoreProperty:&lt;n&gt;=&lt;v&gt;
-                     Set or override these project-level properties only
-                     during restore and do not use properties specified
-                     with the /property argument. &lt;n&gt; is the property
-                     name, and &lt;v&gt; is the property value. Use a
-                     semicolon or a comma to separate multiple properties,
-                     or specify each property separately.
-                     (Short form: /rp)
-                     Example:
-=======
         <target state="translated">  /restoreProperty:&lt;n&gt;=&lt;v&gt;
                      請僅在還原期間設定或覆寫這些專案層級
                      的屬性，並請勿使用以 /property 引數
@@ -1442,7 +1423,6 @@
                      或個別指定各屬性。
                      (簡短形式: /rp)
                      範例:
->>>>>>> a15eb55f
                        /restoreProperty:IsRestore=true;MyProperty=value
     </target>
         <note>
@@ -1452,20 +1432,12 @@
       </trans-unit>
       <trans-unit id="InvalidProfilerValue">
         <source>MSBUILD : error MSB1053: Provided filename is not valid. {0}</source>
-<<<<<<< HEAD
-        <target state="new">MSBUILD : error MSB1053: Provided filename is not valid. {0}</target>
-=======
         <target state="translated">MSBUILD : 錯誤 MSB1053: 提供的檔案名稱無效。{0}</target>
->>>>>>> a15eb55f
         <note />
       </trans-unit>
       <trans-unit id="MissingProfileParameterError">
         <source>MSBUILD :error MSB1054: A filename must be specified to generate the profiler result.</source>
-<<<<<<< HEAD
-        <target state="new">MSBUILD :error MSB1054: A filename must be specified to generate the profiler result.</target>
-=======
         <target state="translated">MSBUILD :錯誤 MSB1054: 必須指定檔案名稱才能產生分析工具結果。</target>
->>>>>>> a15eb55f
         <note />
       </trans-unit>
     </body>

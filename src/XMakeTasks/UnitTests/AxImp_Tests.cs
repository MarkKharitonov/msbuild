﻿// Copyright (c) Microsoft. All rights reserved.
// Licensed under the MIT license. See LICENSE file in the project root for full license information.

<<<<<<< HEAD
using Microsoft.Build.Shared;
using Microsoft.Build.Tasks;
using Microsoft.Build.Utilities;

using NUnit.Framework;

namespace Microsoft.Build.UnitTests.AxTlbImp_Tests
{
    [TestFixture]
=======
using System;
using System.Collections.Generic;
using System.Text;
using System.IO;
using System.Reflection;
using Microsoft.Build.Framework;
using Microsoft.Build.Tasks;
using Microsoft.Build.Utilities;
using System.Text.RegularExpressions;
using System.Globalization;
using Xunit;

namespace Microsoft.Build.UnitTests.AxTlbImp_Tests
{
>>>>>>> 3f8a403e
    sealed public class AxImp_Tests
    {
        /// <summary>
        /// Tests that the assembly being imported is passed to the command line
        /// </summary>
<<<<<<< HEAD
        [Test]
=======
        [Fact]
>>>>>>> 3f8a403e
        public void ActiveXControlName()
        {
            var t = new ResolveComReference.AxImp();
            string testParameterValue = "AxInterop.Foo.dll";

            Assert.Null(t.ActiveXControlName); // "ActiveXControlName should be null by default"

            t.ActiveXControlName = testParameterValue;
            Assert.Equal(testParameterValue, t.ActiveXControlName); // "New ActiveXControlName value should be set"
            CommandLine.ValidateHasParameter(t, testParameterValue, false /* no response file */);
        }

        /// <summary>
        /// Tests that the assembly being imported is passed to the command line
        /// </summary>
<<<<<<< HEAD
        [Test]
=======
        [Fact]
>>>>>>> 3f8a403e
        public void ActiveXControlNameWithSpaces()
        {
            var t = new ResolveComReference.AxImp();
            string testParameterValue = @"c:\Program Files\AxInterop.Foo.dll";

            Assert.Null(t.ActiveXControlName); // "ActiveXControlName should be null by default"

            t.ActiveXControlName = testParameterValue;
            Assert.Equal(testParameterValue, t.ActiveXControlName); // "New ActiveXControlName value should be set"
            CommandLine.ValidateHasParameter(t, testParameterValue, false /* no response file */);
        }

        /// <summary>
        /// Tests the /source switch
        /// </summary>
<<<<<<< HEAD
        [Test]
=======
        [Fact]
>>>>>>> 3f8a403e
        public void GenerateSource()
        {
            var t = new ResolveComReference.AxImp();

<<<<<<< HEAD
            Assert.IsFalse(t.GenerateSource, "GenerateSource should be false by default");
            CommandLine.ValidateNoParameterStartsWith(
                t,
                CommandLineBuilder.FixCommandLineSwitch(@"/source"),
                false /* no response file */);

            t.GenerateSource = true;
            Assert.IsTrue(t.GenerateSource, "GenerateSource should be true");
            CommandLine.ValidateHasParameter(
                t,
                CommandLineBuilder.FixCommandLineSwitch(@"/source"),
                false /* no response file */);
=======
            Assert.False(t.GenerateSource); // "GenerateSource should be false by default"
            CommandLine.ValidateNoParameterStartsWith(t, @"/source", false /* no response file */);

            t.GenerateSource = true;
            Assert.True(t.GenerateSource); // "GenerateSource should be true"
            CommandLine.ValidateHasParameter(t, @"/source", false /* no response file */);
>>>>>>> 3f8a403e
        }

        /// <summary>
        /// Tests the /nologo switch
        /// </summary>
<<<<<<< HEAD
        [Test]
=======
        [Fact]
>>>>>>> 3f8a403e
        public void NoLogo()
        {
            if (!NativeMethodsShared.IsWindows)
            {
                Assert.Ignore("The /nologo switch is not available on Mono");
            }

            var t = new ResolveComReference.AxImp();

            Assert.False(t.NoLogo); // "NoLogo should be false by default"
            CommandLine.ValidateNoParameterStartsWith(t, @"/nologo", false /* no response file */);

            t.NoLogo = true;
            Assert.True(t.NoLogo); // "NoLogo should be true"
            CommandLine.ValidateHasParameter(t, @"/nologo", false /* no response file */);
        }

        /// <summary>
        /// Tests the /out: switch
        /// </summary>
<<<<<<< HEAD
        [Test]
=======
        [Fact]
>>>>>>> 3f8a403e
        public void OutputAssembly()
        {
            var t = new ResolveComReference.AxImp();
            string testParameterValue = "AxInterop.Foo.dll";

<<<<<<< HEAD
            Assert.IsNull(t.OutputAssembly, "OutputAssembly should be null by default");
            CommandLine.ValidateNoParameterStartsWith(
                t,
                CommandLineBuilder.FixCommandLineSwitch(@"/out:"),
                false /* no response file */);

            t.OutputAssembly = testParameterValue;
            Assert.AreEqual(testParameterValue, t.OutputAssembly, "New OutputAssembly value should be set");
            CommandLine.ValidateHasParameter(
                t,
                CommandLineBuilder.FixCommandLineSwitch(@"/out:") + testParameterValue,
                false /* no response file */);
=======
            Assert.Null(t.OutputAssembly); // "OutputAssembly should be null by default"
            CommandLine.ValidateNoParameterStartsWith(t, @"/out:", false /* no response file */);

            t.OutputAssembly = testParameterValue;
            Assert.Equal(testParameterValue, t.OutputAssembly); // "New OutputAssembly value should be set"
            CommandLine.ValidateHasParameter(t, @"/out:" + testParameterValue, false /* no response file */);
>>>>>>> 3f8a403e
        }

        /// <summary>
        /// Tests the /out: switch, with a space in the output file
        /// </summary>
<<<<<<< HEAD
        [Test]
=======
        [Fact]
>>>>>>> 3f8a403e
        public void OutputAssemblyWithSpaces()
        {
            var t = new ResolveComReference.AxImp();
            string testParameterValue = @"c:\Program Files\AxInterop.Foo.dll";

<<<<<<< HEAD
            Assert.IsNull(t.OutputAssembly, "OutputAssembly should be null by default");
            CommandLine.ValidateNoParameterStartsWith(
                t,
                CommandLineBuilder.FixCommandLineSwitch(@"/out:"),
                false /* no response file */);

            t.OutputAssembly = testParameterValue;
            Assert.AreEqual(testParameterValue, t.OutputAssembly, "New OutputAssembly value should be set");
            CommandLine.ValidateHasParameter(
                t,
                CommandLineBuilder.FixCommandLineSwitch(@"/out:") + testParameterValue,
                false /* no response file */);
=======
            Assert.Null(t.OutputAssembly); // "OutputAssembly should be null by default"
            CommandLine.ValidateNoParameterStartsWith(t, @"/out:", false /* no response file */);

            t.OutputAssembly = testParameterValue;
            Assert.Equal(testParameterValue, t.OutputAssembly); // "New OutputAssembly value should be set"
            CommandLine.ValidateHasParameter(t, @"/out:" + testParameterValue, false /* no response file */);
>>>>>>> 3f8a403e
        }

        /// <summary>
        /// Tests the /rcw: switch
        /// </summary>
<<<<<<< HEAD
        [Test]
=======
        [Fact]
>>>>>>> 3f8a403e
        public void RuntimeCallableWrapper()
        {
            var t = new ResolveComReference.AxImp();
            string testParameterValue = "Interop.Foo.dll";

<<<<<<< HEAD
            Assert.IsNull(t.RuntimeCallableWrapperAssembly, "RuntimeCallableWrapper should be null by default");
            CommandLine.ValidateNoParameterStartsWith(
                t,
                CommandLineBuilder.FixCommandLineSwitch(@"/rcw:"),
                false /* no response file */);

            t.RuntimeCallableWrapperAssembly = testParameterValue;
            Assert.AreEqual(testParameterValue, t.RuntimeCallableWrapperAssembly, "New RuntimeCallableWrapper value should be set");
            CommandLine.ValidateHasParameter(
                t,
                CommandLineBuilder.FixCommandLineSwitch(@"/rcw:") + testParameterValue,
                false /* no response file */);
=======
            Assert.Null(t.RuntimeCallableWrapperAssembly); // "RuntimeCallableWrapper should be null by default"
            CommandLine.ValidateNoParameterStartsWith(t, @"/rcw:", false /* no response file */);

            t.RuntimeCallableWrapperAssembly = testParameterValue;
            Assert.Equal(testParameterValue, t.RuntimeCallableWrapperAssembly); // "New RuntimeCallableWrapper value should be set"
            CommandLine.ValidateHasParameter(t, @"/rcw:" + testParameterValue, false /* no response file */);
>>>>>>> 3f8a403e
        }

        /// <summary>
        /// Tests the /rcw: switch with a space in the filename
        /// </summary>
<<<<<<< HEAD
        [Test]
=======
        [Fact]
>>>>>>> 3f8a403e
        public void RuntimeCallableWrapperWithSpaces()
        {
            var t = new ResolveComReference.AxImp();
            string testParameterValue = @"C:\Program Files\Microsoft Visual Studio 10.0\Interop.Foo.dll";

<<<<<<< HEAD
            Assert.IsNull(t.RuntimeCallableWrapperAssembly, "RuntimeCallableWrapper should be null by default");
            CommandLine.ValidateNoParameterStartsWith(
                t,
                CommandLineBuilder.FixCommandLineSwitch(@"/rcw:"),
                false /* no response file */);

            t.RuntimeCallableWrapperAssembly = testParameterValue;
            Assert.AreEqual(testParameterValue, t.RuntimeCallableWrapperAssembly, "New RuntimeCallableWrapper value should be set");
            CommandLine.ValidateHasParameter(
                t,
                CommandLineBuilder.FixCommandLineSwitch(@"/rcw:") + testParameterValue,
                false /* no response file */);
=======
            Assert.Null(t.RuntimeCallableWrapperAssembly); // "RuntimeCallableWrapper should be null by default"
            CommandLine.ValidateNoParameterStartsWith(t, @"/rcw:", false /* no response file */);

            t.RuntimeCallableWrapperAssembly = testParameterValue;
            Assert.Equal(testParameterValue, t.RuntimeCallableWrapperAssembly); // "New RuntimeCallableWrapper value should be set"
            CommandLine.ValidateHasParameter(t, @"/rcw:" + testParameterValue, false /* no response file */);
>>>>>>> 3f8a403e
        }

        /// <summary>
        /// Tests the /silent switch
        /// </summary>
<<<<<<< HEAD
        [Test]
=======
        [Fact]
>>>>>>> 3f8a403e
        public void Silent()
        {
            var t = new ResolveComReference.AxImp();

<<<<<<< HEAD
            Assert.IsFalse(t.Silent, "Silent should be false by default");
            CommandLine.ValidateNoParameterStartsWith(
                t,
                CommandLineBuilder.FixCommandLineSwitch(@"/silent"),
                false /* no response file */);

            t.Silent = true;
            Assert.IsTrue(t.Silent, "Silent should be true");
            CommandLine.ValidateHasParameter(
                t,
                CommandLineBuilder.FixCommandLineSwitch(@"/silent"),
                false /* no response file */);
=======
            Assert.False(t.Silent); // "Silent should be false by default"
            CommandLine.ValidateNoParameterStartsWith(t, @"/silent", false /* no response file */);

            t.Silent = true;
            Assert.True(t.Silent); // "Silent should be true"
            CommandLine.ValidateHasParameter(t, @"/silent", false /* no response file */);
>>>>>>> 3f8a403e
        }

        /// <summary>
        /// Tests the /verbose switch
        /// </summary>
<<<<<<< HEAD
        [Test]
=======
        [Fact]
>>>>>>> 3f8a403e
        public void Verbose()
        {
            var t = new ResolveComReference.AxImp();

<<<<<<< HEAD
            Assert.IsFalse(t.Verbose, "Verbose should be false by default");
            CommandLine.ValidateNoParameterStartsWith(
                t,
                CommandLineBuilder.FixCommandLineSwitch(@"/verbose"),
                false /* no response file */);

            t.Verbose = true;
            Assert.IsTrue(t.Verbose, "Verbose should be true");
            CommandLine.ValidateHasParameter(
                t,
                CommandLineBuilder.FixCommandLineSwitch(@"/verbose"),
                false /* no response file */);
=======
            Assert.False(t.Verbose); // "Verbose should be false by default"
            CommandLine.ValidateNoParameterStartsWith(t, @"/verbose", false /* no response file */);

            t.Verbose = true;
            Assert.True(t.Verbose); // "Verbose should be true"
            CommandLine.ValidateHasParameter(t, @"/verbose", false /* no response file */);
>>>>>>> 3f8a403e
        }

        /// <summary>
        /// Tests that task does the right thing (fails) when no .ocx file is passed to it
        /// </summary>
<<<<<<< HEAD
        [Test]
=======
        [Fact]
>>>>>>> 3f8a403e
        public void TaskFailsWithNoInputs()
        {
            var t = new ResolveComReference.AxImp();

            Utilities.ExecuteTaskAndVerifyLogContainsErrorFromResource(t, "AxImp.NoInputFileSpecified");
        }
    }
}<|MERGE_RESOLUTION|>--- conflicted
+++ resolved
@@ -1,42 +1,20 @@
-﻿// Copyright (c) Microsoft. All rights reserved.
+// Copyright (c) Microsoft. All rights reserved.
 // Licensed under the MIT license. See LICENSE file in the project root for full license information.
 
-<<<<<<< HEAD
 using Microsoft.Build.Shared;
 using Microsoft.Build.Tasks;
 using Microsoft.Build.Utilities;
 
-using NUnit.Framework;
+using Xunit;
 
 namespace Microsoft.Build.UnitTests.AxTlbImp_Tests
 {
-    [TestFixture]
-=======
-using System;
-using System.Collections.Generic;
-using System.Text;
-using System.IO;
-using System.Reflection;
-using Microsoft.Build.Framework;
-using Microsoft.Build.Tasks;
-using Microsoft.Build.Utilities;
-using System.Text.RegularExpressions;
-using System.Globalization;
-using Xunit;
-
-namespace Microsoft.Build.UnitTests.AxTlbImp_Tests
-{
->>>>>>> 3f8a403e
     sealed public class AxImp_Tests
     {
         /// <summary>
         /// Tests that the assembly being imported is passed to the command line
         /// </summary>
-<<<<<<< HEAD
-        [Test]
-=======
-        [Fact]
->>>>>>> 3f8a403e
+        [Fact]
         public void ActiveXControlName()
         {
             var t = new ResolveComReference.AxImp();
@@ -52,11 +30,7 @@
         /// <summary>
         /// Tests that the assembly being imported is passed to the command line
         /// </summary>
-<<<<<<< HEAD
-        [Test]
-=======
-        [Fact]
->>>>>>> 3f8a403e
+        [Fact]
         public void ActiveXControlNameWithSpaces()
         {
             var t = new ResolveComReference.AxImp();
@@ -72,51 +46,34 @@
         /// <summary>
         /// Tests the /source switch
         /// </summary>
-<<<<<<< HEAD
-        [Test]
-=======
-        [Fact]
->>>>>>> 3f8a403e
+        [Fact]
         public void GenerateSource()
         {
             var t = new ResolveComReference.AxImp();
 
-<<<<<<< HEAD
-            Assert.IsFalse(t.GenerateSource, "GenerateSource should be false by default");
+            Assert.False(t.GenerateSource); // "GenerateSource should be false by default"
             CommandLine.ValidateNoParameterStartsWith(
                 t,
                 CommandLineBuilder.FixCommandLineSwitch(@"/source"),
                 false /* no response file */);
-
-            t.GenerateSource = true;
-            Assert.IsTrue(t.GenerateSource, "GenerateSource should be true");
-            CommandLine.ValidateHasParameter(
-                t,
-                CommandLineBuilder.FixCommandLineSwitch(@"/source"),
-                false /* no response file */);
-=======
-            Assert.False(t.GenerateSource); // "GenerateSource should be false by default"
-            CommandLine.ValidateNoParameterStartsWith(t, @"/source", false /* no response file */);
 
             t.GenerateSource = true;
             Assert.True(t.GenerateSource); // "GenerateSource should be true"
-            CommandLine.ValidateHasParameter(t, @"/source", false /* no response file */);
->>>>>>> 3f8a403e
+            CommandLine.ValidateHasParameter(
+                t,
+                CommandLineBuilder.FixCommandLineSwitch(@"/source"),
+                false /* no response file */);
         }
 
         /// <summary>
         /// Tests the /nologo switch
         /// </summary>
-<<<<<<< HEAD
-        [Test]
-=======
-        [Fact]
->>>>>>> 3f8a403e
+        [Fact]
         public void NoLogo()
         {
             if (!NativeMethodsShared.IsWindows)
             {
-                Assert.Ignore("The /nologo switch is not available on Mono");
+                return; // "The /nologo switch is not available on Mono"
             }
 
             var t = new ResolveComReference.AxImp();
@@ -132,225 +89,143 @@
         /// <summary>
         /// Tests the /out: switch
         /// </summary>
-<<<<<<< HEAD
-        [Test]
-=======
-        [Fact]
->>>>>>> 3f8a403e
+        [Fact]
         public void OutputAssembly()
         {
             var t = new ResolveComReference.AxImp();
             string testParameterValue = "AxInterop.Foo.dll";
 
-<<<<<<< HEAD
-            Assert.IsNull(t.OutputAssembly, "OutputAssembly should be null by default");
+            Assert.Null(t.OutputAssembly); // "OutputAssembly should be null by default"
             CommandLine.ValidateNoParameterStartsWith(
                 t,
                 CommandLineBuilder.FixCommandLineSwitch(@"/out:"),
                 false /* no response file */);
-
-            t.OutputAssembly = testParameterValue;
-            Assert.AreEqual(testParameterValue, t.OutputAssembly, "New OutputAssembly value should be set");
-            CommandLine.ValidateHasParameter(
-                t,
-                CommandLineBuilder.FixCommandLineSwitch(@"/out:") + testParameterValue,
-                false /* no response file */);
-=======
-            Assert.Null(t.OutputAssembly); // "OutputAssembly should be null by default"
-            CommandLine.ValidateNoParameterStartsWith(t, @"/out:", false /* no response file */);
 
             t.OutputAssembly = testParameterValue;
             Assert.Equal(testParameterValue, t.OutputAssembly); // "New OutputAssembly value should be set"
-            CommandLine.ValidateHasParameter(t, @"/out:" + testParameterValue, false /* no response file */);
->>>>>>> 3f8a403e
+            CommandLine.ValidateHasParameter(
+                t,
+                CommandLineBuilder.FixCommandLineSwitch(@"/out:") + testParameterValue,
+                false /* no response file */);
         }
 
         /// <summary>
         /// Tests the /out: switch, with a space in the output file
         /// </summary>
-<<<<<<< HEAD
-        [Test]
-=======
-        [Fact]
->>>>>>> 3f8a403e
+        [Fact]
         public void OutputAssemblyWithSpaces()
         {
             var t = new ResolveComReference.AxImp();
             string testParameterValue = @"c:\Program Files\AxInterop.Foo.dll";
 
-<<<<<<< HEAD
-            Assert.IsNull(t.OutputAssembly, "OutputAssembly should be null by default");
+            Assert.Null(t.OutputAssembly); // "OutputAssembly should be null by default"
             CommandLine.ValidateNoParameterStartsWith(
                 t,
                 CommandLineBuilder.FixCommandLineSwitch(@"/out:"),
                 false /* no response file */);
-
-            t.OutputAssembly = testParameterValue;
-            Assert.AreEqual(testParameterValue, t.OutputAssembly, "New OutputAssembly value should be set");
-            CommandLine.ValidateHasParameter(
-                t,
-                CommandLineBuilder.FixCommandLineSwitch(@"/out:") + testParameterValue,
-                false /* no response file */);
-=======
-            Assert.Null(t.OutputAssembly); // "OutputAssembly should be null by default"
-            CommandLine.ValidateNoParameterStartsWith(t, @"/out:", false /* no response file */);
 
             t.OutputAssembly = testParameterValue;
             Assert.Equal(testParameterValue, t.OutputAssembly); // "New OutputAssembly value should be set"
-            CommandLine.ValidateHasParameter(t, @"/out:" + testParameterValue, false /* no response file */);
->>>>>>> 3f8a403e
+            CommandLine.ValidateHasParameter(
+                t,
+                CommandLineBuilder.FixCommandLineSwitch(@"/out:") + testParameterValue,
+                false /* no response file */);
         }
 
         /// <summary>
         /// Tests the /rcw: switch
         /// </summary>
-<<<<<<< HEAD
-        [Test]
-=======
-        [Fact]
->>>>>>> 3f8a403e
+        [Fact]
         public void RuntimeCallableWrapper()
         {
             var t = new ResolveComReference.AxImp();
             string testParameterValue = "Interop.Foo.dll";
 
-<<<<<<< HEAD
-            Assert.IsNull(t.RuntimeCallableWrapperAssembly, "RuntimeCallableWrapper should be null by default");
+            Assert.Null(t.RuntimeCallableWrapperAssembly); // "RuntimeCallableWrapper should be null by default"
             CommandLine.ValidateNoParameterStartsWith(
                 t,
                 CommandLineBuilder.FixCommandLineSwitch(@"/rcw:"),
                 false /* no response file */);
-
-            t.RuntimeCallableWrapperAssembly = testParameterValue;
-            Assert.AreEqual(testParameterValue, t.RuntimeCallableWrapperAssembly, "New RuntimeCallableWrapper value should be set");
-            CommandLine.ValidateHasParameter(
-                t,
-                CommandLineBuilder.FixCommandLineSwitch(@"/rcw:") + testParameterValue,
-                false /* no response file */);
-=======
-            Assert.Null(t.RuntimeCallableWrapperAssembly); // "RuntimeCallableWrapper should be null by default"
-            CommandLine.ValidateNoParameterStartsWith(t, @"/rcw:", false /* no response file */);
 
             t.RuntimeCallableWrapperAssembly = testParameterValue;
             Assert.Equal(testParameterValue, t.RuntimeCallableWrapperAssembly); // "New RuntimeCallableWrapper value should be set"
-            CommandLine.ValidateHasParameter(t, @"/rcw:" + testParameterValue, false /* no response file */);
->>>>>>> 3f8a403e
+            CommandLine.ValidateHasParameter(
+                t,
+                CommandLineBuilder.FixCommandLineSwitch(@"/rcw:") + testParameterValue,
+                false /* no response file */);
         }
 
         /// <summary>
         /// Tests the /rcw: switch with a space in the filename
         /// </summary>
-<<<<<<< HEAD
-        [Test]
-=======
-        [Fact]
->>>>>>> 3f8a403e
+        [Fact]
         public void RuntimeCallableWrapperWithSpaces()
         {
             var t = new ResolveComReference.AxImp();
             string testParameterValue = @"C:\Program Files\Microsoft Visual Studio 10.0\Interop.Foo.dll";
 
-<<<<<<< HEAD
-            Assert.IsNull(t.RuntimeCallableWrapperAssembly, "RuntimeCallableWrapper should be null by default");
+            Assert.Null(t.RuntimeCallableWrapperAssembly); // "RuntimeCallableWrapper should be null by default"
             CommandLine.ValidateNoParameterStartsWith(
                 t,
                 CommandLineBuilder.FixCommandLineSwitch(@"/rcw:"),
                 false /* no response file */);
-
-            t.RuntimeCallableWrapperAssembly = testParameterValue;
-            Assert.AreEqual(testParameterValue, t.RuntimeCallableWrapperAssembly, "New RuntimeCallableWrapper value should be set");
-            CommandLine.ValidateHasParameter(
-                t,
-                CommandLineBuilder.FixCommandLineSwitch(@"/rcw:") + testParameterValue,
-                false /* no response file */);
-=======
-            Assert.Null(t.RuntimeCallableWrapperAssembly); // "RuntimeCallableWrapper should be null by default"
-            CommandLine.ValidateNoParameterStartsWith(t, @"/rcw:", false /* no response file */);
 
             t.RuntimeCallableWrapperAssembly = testParameterValue;
             Assert.Equal(testParameterValue, t.RuntimeCallableWrapperAssembly); // "New RuntimeCallableWrapper value should be set"
-            CommandLine.ValidateHasParameter(t, @"/rcw:" + testParameterValue, false /* no response file */);
->>>>>>> 3f8a403e
+            CommandLine.ValidateHasParameter(
+                t,
+                CommandLineBuilder.FixCommandLineSwitch(@"/rcw:") + testParameterValue,
+                false /* no response file */);
         }
 
         /// <summary>
         /// Tests the /silent switch
         /// </summary>
-<<<<<<< HEAD
-        [Test]
-=======
-        [Fact]
->>>>>>> 3f8a403e
+        [Fact]
         public void Silent()
         {
             var t = new ResolveComReference.AxImp();
 
-<<<<<<< HEAD
-            Assert.IsFalse(t.Silent, "Silent should be false by default");
+            Assert.False(t.Silent); // "Silent should be false by default"
             CommandLine.ValidateNoParameterStartsWith(
                 t,
                 CommandLineBuilder.FixCommandLineSwitch(@"/silent"),
                 false /* no response file */);
-
-            t.Silent = true;
-            Assert.IsTrue(t.Silent, "Silent should be true");
-            CommandLine.ValidateHasParameter(
-                t,
-                CommandLineBuilder.FixCommandLineSwitch(@"/silent"),
-                false /* no response file */);
-=======
-            Assert.False(t.Silent); // "Silent should be false by default"
-            CommandLine.ValidateNoParameterStartsWith(t, @"/silent", false /* no response file */);
 
             t.Silent = true;
             Assert.True(t.Silent); // "Silent should be true"
-            CommandLine.ValidateHasParameter(t, @"/silent", false /* no response file */);
->>>>>>> 3f8a403e
+            CommandLine.ValidateHasParameter(
+                t,
+                CommandLineBuilder.FixCommandLineSwitch(@"/silent"),
+                false /* no response file */);
         }
 
         /// <summary>
         /// Tests the /verbose switch
         /// </summary>
-<<<<<<< HEAD
-        [Test]
-=======
-        [Fact]
->>>>>>> 3f8a403e
+        [Fact]
         public void Verbose()
         {
             var t = new ResolveComReference.AxImp();
 
-<<<<<<< HEAD
-            Assert.IsFalse(t.Verbose, "Verbose should be false by default");
+            Assert.False(t.Verbose); // "Verbose should be false by default"
             CommandLine.ValidateNoParameterStartsWith(
                 t,
                 CommandLineBuilder.FixCommandLineSwitch(@"/verbose"),
                 false /* no response file */);
-
-            t.Verbose = true;
-            Assert.IsTrue(t.Verbose, "Verbose should be true");
-            CommandLine.ValidateHasParameter(
-                t,
-                CommandLineBuilder.FixCommandLineSwitch(@"/verbose"),
-                false /* no response file */);
-=======
-            Assert.False(t.Verbose); // "Verbose should be false by default"
-            CommandLine.ValidateNoParameterStartsWith(t, @"/verbose", false /* no response file */);
 
             t.Verbose = true;
             Assert.True(t.Verbose); // "Verbose should be true"
-            CommandLine.ValidateHasParameter(t, @"/verbose", false /* no response file */);
->>>>>>> 3f8a403e
+            CommandLine.ValidateHasParameter(
+                t,
+                CommandLineBuilder.FixCommandLineSwitch(@"/verbose"),
+                false /* no response file */);
         }
 
         /// <summary>
         /// Tests that task does the right thing (fails) when no .ocx file is passed to it
         /// </summary>
-<<<<<<< HEAD
-        [Test]
-=======
-        [Fact]
->>>>>>> 3f8a403e
+        [Fact]
         public void TaskFailsWithNoInputs()
         {
             var t = new ResolveComReference.AxImp();
